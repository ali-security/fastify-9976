'use strict'

const proxyAddr = require('proxy-addr')
const semver = require('semver')
const warning = require('./warnings')

function Request (id, params, req, query, log, context) {
  this.id = id
  this.context = context
  this.params = params
  this.raw = req
  this.query = query
  this.log = log
  this.body = undefined
}
Request.props = []

function getTrustProxyFn (tp) {
  if (typeof tp === 'function') {
    return tp
  }
  if (tp === true) {
    // Support plain true/false
    return function () { return true }
  }
  if (typeof tp === 'number') {
    // Support trusting hop count
    return function (a, i) { return i < tp }
  }
  if (typeof tp === 'string') {
    // Support comma-separated tps
    const vals = tp.split(',').map(it => it.trim())
    return proxyAddr.compile(vals)
  }
  return proxyAddr.compile(tp)
}

function buildRequest (R, trustProxy) {
  if (trustProxy) {
    return buildRequestWithTrustProxy(R, trustProxy)
  }

  return buildRegularRequest(R)
}

function buildRegularRequest (R) {
  const props = [...R.props]
  function _Request (id, params, req, query, log, context) {
    this.id = id
    this.context = context
    this.params = params
    this.raw = req
    this.query = query
    this.log = log
<<<<<<< HEAD
    this.body = undefined
=======
    this.body = null

    // eslint-disable-next-line no-var
    var prop
    // eslint-disable-next-line no-var
    for (var i = 0; i < props.length; i++) {
      prop = props[i]
      this[prop.key] = prop.value
    }
>>>>>>> 4b389207
  }
  _Request.prototype = new R()
  _Request.props = props

  return _Request
}

function getLastEntryInMultiHeaderValue (headerValue) {
  // we use the last one if the header is set more than once
  const lastIndex = headerValue.lastIndexOf(',')
  return lastIndex === -1 ? headerValue.trim() : headerValue.slice(lastIndex + 1).trim()
}

function buildRequestWithTrustProxy (R, trustProxy) {
  const _Request = buildRegularRequest(R)
  const proxyFn = getTrustProxyFn(trustProxy)

  Object.defineProperties(_Request.prototype, {
    ip: {
      get () {
        return proxyAddr(this.raw, proxyFn)
      }
    },
    ips: {
      get () {
        return proxyAddr.all(this.raw, proxyFn)
      }
    },
    hostname: {
      get () {
        if (this.ip !== undefined && this.headers['x-forwarded-host']) {
          return getLastEntryInMultiHeaderValue(this.headers['x-forwarded-host'])
        }
        return this.headers.host || this.headers[':authority']
      }
    },
    protocol: {
      get () {
        if (this.headers['x-forwarded-proto']) {
          return getLastEntryInMultiHeaderValue(this.headers['x-forwarded-proto'])
        }
        return this.socket.encrypted ? 'https' : 'http'
      }
    }
  })

  return _Request
}

Object.defineProperties(Request.prototype, {
  url: {
    get () {
      return this.raw.url
    }
  },
  method: {
    get () {
      return this.raw.method
    }
  },
  routerPath: {
    get () {
      return this.context.config.url
    }
  },
  routerMethod: {
    get () {
      return this.context.config.method
    }
  },
  is404: {
    get () {
      return this.context.config.url === undefined
    }
  },
  connection: {
    get () {
      /* istanbul ignore next */
      if (semver.gte(process.versions.node, '13.0.0')) {
        warning.emit('FSTDEP005')
      }
      return this.raw.connection
    }
  },
  socket: {
    get () {
      return this.raw.socket
    }
  },
  ip: {
    get () {
      return this.socket.remoteAddress
    }
  },
  hostname: {
    get () {
      return this.raw.headers.host || this.raw.headers[':authority']
    }
  },
  protocol: {
    get () {
      return this.socket.encrypted ? 'https' : 'http'
    }
  },
  headers: {
    get () {
      if (this.additionalHeaders) {
        return Object.assign({}, this.raw.headers, this.additionalHeaders)
      }
      return this.raw.headers
    },
    set (headers) {
      this.additionalHeaders = headers
    }
  },
  server: {
    value: null,
    writable: true
  }
})

module.exports = Request
module.exports.buildRequest = buildRequest<|MERGE_RESOLUTION|>--- conflicted
+++ resolved
@@ -52,10 +52,7 @@
     this.raw = req
     this.query = query
     this.log = log
-<<<<<<< HEAD
     this.body = undefined
-=======
-    this.body = null
 
     // eslint-disable-next-line no-var
     var prop
@@ -64,7 +61,6 @@
       prop = props[i]
       this[prop.key] = prop.value
     }
->>>>>>> 4b389207
   }
   _Request.prototype = new R()
   _Request.props = props
