--- conflicted
+++ resolved
@@ -13,11 +13,7 @@
 
     // this is for async functions that
     // are using reply.send directly
-<<<<<<< HEAD
-    if (payload !== undefined || reply[kReplySent] === false) {
-=======
-    if (payload !== undefined || (reply.raw.statusCode === 204 && reply.sent === false)) {
->>>>>>> 6278e7bc
+    if (payload !== undefined || reply.sent === false) {
       // we use a try-catch internally to avoid adding a catch to another
       // promise, increase promise perf by 10%
       try {
@@ -26,11 +22,6 @@
         reply[kReplyIsError] = true
         reply.send(err)
       }
-<<<<<<< HEAD
-=======
-    } else if (reply.sent === false) {
-      reply.log.error({ err: new FST_ERR_PROMISE_NOT_FULFILLED() }, "Promise may not be fulfilled with 'undefined' when statusCode is not 204")
->>>>>>> 6278e7bc
     }
   }, function (err) {
     if (reply.sent === true) {
