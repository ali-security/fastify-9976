'use strict'

const http = require('node:http')
const https = require('node:https')
const dns = require('node:dns')

<<<<<<< HEAD
=======
const { FSTDEP011 } = require('./warnings')
>>>>>>> 47f9de46
const { kState, kOptions, kServerBindings } = require('./symbols')
const { onListenHookRunner } = require('./hooks')
const {
  FST_ERR_HTTP2_INVALID_VERSION,
  FST_ERR_REOPENED_CLOSE_SERVER,
  FST_ERR_REOPENED_SERVER,
  FST_ERR_LISTEN_OPTIONS_INVALID
} = require('./errors')

module.exports.createServer = createServer

function defaultResolveServerListeningText (address) {
  return `Server listening at ${address}`
}

function createServer (options, httpHandler) {
  const server = getServerInstance(options, httpHandler)

  // `this` is the Fastify object
<<<<<<< HEAD
  function listen (
    listenOptions = { port: 0, host: 'localhost' },
    cb = undefined
  ) {
    if (typeof cb === 'function') {
=======
  function listen (listenOptions, ...args) {
    let cb = args.slice(-1).pop()
    // When the variadic signature deprecation is complete, the function
    // declaration should become:
    //   function listen (listenOptions = { port: 0, host: 'localhost' }, cb = undefined)
    // Upon doing so, the `normalizeListenArgs` function is no longer needed,
    // and all of this preamble to feed it correctly also no longer needed.
    const firstArgType = Object.prototype.toString.call(arguments[0])
    if (arguments.length === 0) {
      listenOptions = normalizeListenArgs([])
    } else if (arguments.length > 0 && (firstArgType !== '[object Object]' && firstArgType !== '[object Function]')) {
      FSTDEP011()
      listenOptions = normalizeListenArgs(Array.from(arguments))
      cb = listenOptions.cb
    } else if (args.length > 1) {
      // `.listen(obj, a, ..., n, callback )`
      FSTDEP011()
      // Deal with `.listen(port, host, backlog, [cb])`
      const hostPath = listenOptions.path ? [listenOptions.path] : [listenOptions.port ?? 0, listenOptions.host ?? 'localhost']
      Object.assign(listenOptions, normalizeListenArgs([...hostPath, ...args]))
    } else {
>>>>>>> 47f9de46
      listenOptions.cb = cb
    }
    if (listenOptions.signal) {
      if (typeof listenOptions.signal.on !== 'function' && typeof listenOptions.signal.addEventListener !== 'function') {
        throw new FST_ERR_LISTEN_OPTIONS_INVALID('Invalid options.signal')
      }

      if (listenOptions.signal.aborted) {
        this.close()
      } else {
        const onAborted = () => {
          this.close()
        }
        listenOptions.signal.addEventListener('abort', onAborted, { once: true })
      }
    }

    // If we have a path specified, don't default host to 'localhost' so we don't end up listening
    // on both path and host
    // See https://github.com/fastify/fastify/issues/4007
    let host
    if (listenOptions.path == null) {
      host = listenOptions.host ?? 'localhost'
    } else {
      host = listenOptions.host
    }
    if (Object.prototype.hasOwnProperty.call(listenOptions, 'host') === false) {
      listenOptions.host = host
    }
    if (host === 'localhost') {
      listenOptions.cb = (err, address) => {
        if (err) {
          // the server did not start
          cb(err, address)
          return
        }

        multipleBindings.call(this, server, httpHandler, options, listenOptions, () => {
          this[kState].listening = true
          cb(null, address)
          onListenHookRunner(this)
        })
      }
    } else {
      listenOptions.cb = (err, address) => {
        // the server did not start
        if (err) {
          cb(err, address)
          return
        }
        this[kState].listening = true
        cb(null, address)
        onListenHookRunner(this)
      }
    }

    // https://github.com/nodejs/node/issues/9390
    // If listening to 'localhost', listen to both 127.0.0.1 or ::1 if they are available.
    // If listening to 127.0.0.1, only listen to 127.0.0.1.
    // If listening to ::1, only listen to ::1.

    if (cb === undefined) {
      const listening = listenPromise.call(this, server, listenOptions)
      /* istanbul ignore else */
      return listening.then(address => {
        return new Promise((resolve, reject) => {
          if (host === 'localhost') {
            multipleBindings.call(this, server, httpHandler, options, listenOptions, () => {
              this[kState].listening = true
              resolve(address)
              onListenHookRunner(this)
            })
          } else {
            resolve(address)
            onListenHookRunner(this)
          }
        })
      })
    }

    this.ready(listenCallback.call(this, server, listenOptions))
  }

  return { server, listen }
}

function multipleBindings (mainServer, httpHandler, serverOpts, listenOptions, onListen) {
  // the main server is started, we need to start the secondary servers
  this[kState].listening = false

  // let's check if we need to bind additional addresses
  dns.lookup(listenOptions.host, { all: true }, (dnsErr, addresses) => {
    if (dnsErr) {
      // not blocking the main server listening
      // this.log.warn('dns.lookup error:', dnsErr)
      onListen()
      return
    }

    const isMainServerListening = mainServer.listening && serverOpts.serverFactory

    let binding = 0
    let bound = 0
    if (!isMainServerListening) {
      const primaryAddress = mainServer.address()
      for (const adr of addresses) {
        if (adr.address !== primaryAddress.address) {
          binding++
          const secondaryOpts = Object.assign({}, listenOptions, {
            host: adr.address,
            port: primaryAddress.port,
            cb: (_ignoreErr) => {
              bound++

              /* istanbul ignore next: the else won't be taken unless listening fails */
              if (!_ignoreErr) {
                this[kServerBindings].push(secondaryServer)
              }

              if (bound === binding) {
                // regardless of the error, we are done
                onListen()
              }
            }
          })

          const secondaryServer = getServerInstance(serverOpts, httpHandler)
          const closeSecondary = () => {
            // To avoid fall into situations where the close of the
            // secondary server is triggered before the preClose hook
            // is done running, we better wait until the main server
            // is closed.
            // No new TCP connections are accepted
            // We swallow any error from the secondary
            // server
            secondaryServer.close(() => {})
            if (serverOpts.forceCloseConnections === 'idle') {
              // Not needed in Node 19
              secondaryServer.closeIdleConnections()
            } else if (typeof secondaryServer.closeAllConnections === 'function' && serverOpts.forceCloseConnections) {
              secondaryServer.closeAllConnections()
            }
          }

          secondaryServer.on('upgrade', mainServer.emit.bind(mainServer, 'upgrade'))
          mainServer.on('unref', closeSecondary)
          mainServer.on('close', closeSecondary)
          mainServer.on('error', closeSecondary)
          this[kState].listening = false
          listenCallback.call(this, secondaryServer, secondaryOpts)()
        }
      }
    }
    // no extra bindings are necessary
    if (binding === 0) {
      onListen()
      return
    }

    // in test files we are using unref so we need to propagate the unref event
    // to the secondary servers. It is valid only when the user is
    // listening on localhost
    const originUnref = mainServer.unref
    /* c8 ignore next 4 */
    mainServer.unref = function () {
      originUnref.call(mainServer)
      mainServer.emit('unref')
    }
  })
}

function listenCallback (server, listenOptions) {
  const wrap = (err) => {
    server.removeListener('error', wrap)
    if (!err) {
      const address = logServerAddress.call(this, server, listenOptions.listenTextResolver || defaultResolveServerListeningText)
      listenOptions.cb(null, address)
    } else {
      this[kState].listening = false
      listenOptions.cb(err, null)
    }
  }

  return (err) => {
    if (err != null) return listenOptions.cb(err)

    if (this[kState].listening && this[kState].closing) {
      return listenOptions.cb(new FST_ERR_REOPENED_CLOSE_SERVER(), null)
    } else if (this[kState].listening) {
      return listenOptions.cb(new FST_ERR_REOPENED_SERVER(), null)
    }

    server.once('error', wrap)
    if (!this[kState].closing) {
      server.listen(listenOptions, wrap)
      this[kState].listening = true
    }
  }
}

function listenPromise (server, listenOptions) {
  if (this[kState].listening && this[kState].closing) {
    return Promise.reject(new FST_ERR_REOPENED_CLOSE_SERVER())
  } else if (this[kState].listening) {
    return Promise.reject(new FST_ERR_REOPENED_SERVER())
  }

  return this.ready().then(() => {
    let errEventHandler
    const errEvent = new Promise((resolve, reject) => {
      errEventHandler = (err) => {
        this[kState].listening = false
        reject(err)
      }
      server.once('error', errEventHandler)
    })
    const listen = new Promise((resolve, reject) => {
      server.listen(listenOptions, () => {
        server.removeListener('error', errEventHandler)
        resolve(logServerAddress.call(this, server, listenOptions.listenTextResolver || defaultResolveServerListeningText))
      })
      // we set it afterwards because listen can throw
      this[kState].listening = true
    })

    return Promise.race([
      errEvent, // e.g invalid port range error is always emitted before the server listening
      listen
    ])
  })
}

function getServerInstance (options, httpHandler) {
  let server = null
  // node@20 do not accepts options as boolean
  // we need to provide proper https option
  const httpsOptions = options.https === true ? {} : options.https
  if (options.serverFactory) {
    server = options.serverFactory(httpHandler, options)
  } else if (options.http2) {
    if (typeof httpsOptions === 'object') {
      server = http2().createSecureServer(httpsOptions, httpHandler)
    } else {
      server = http2().createServer(httpHandler)
    }
    server.on('session', sessionTimeout(options.http2SessionTimeout))
  } else {
    // this is http1
    if (httpsOptions) {
      server = https.createServer(httpsOptions, httpHandler)
    } else {
      server = http.createServer(options.http, httpHandler)
    }
    server.keepAliveTimeout = options.keepAliveTimeout
    server.requestTimeout = options.requestTimeout
    // we treat zero as null
    // and null is the default setting from nodejs
    // so we do not pass the option to server
    if (options.maxRequestsPerSocket > 0) {
      server.maxRequestsPerSocket = options.maxRequestsPerSocket
    }
  }

  if (!options.serverFactory) {
    server.setTimeout(options.connectionTimeout)
  }
  return server
}

function logServerAddress (server, listenTextResolver) {
  let address = server.address()
  const isUnixSocket = typeof address === 'string'
  /* istanbul ignore next */
  if (!isUnixSocket) {
    if (address.address.indexOf(':') === -1) {
      address = address.address + ':' + address.port
    } else {
      address = '[' + address.address + ']:' + address.port
    }
  }
  /* istanbul ignore next */
  address = (isUnixSocket ? '' : ('http' + (this[kOptions].https ? 's' : '') + '://')) + address

  const serverListeningText = listenTextResolver(address)
  this.log.info(serverListeningText)
  return address
}

function http2 () {
  try {
    return require('node:http2')
  } catch (err) {
    throw new FST_ERR_HTTP2_INVALID_VERSION()
  }
}

function sessionTimeout (timeout) {
  return function (session) {
    session.setTimeout(timeout, close)
  }
}

function close () {
  this.close()
}<|MERGE_RESOLUTION|>--- conflicted
+++ resolved
@@ -4,10 +4,6 @@
 const https = require('node:https')
 const dns = require('node:dns')
 
-<<<<<<< HEAD
-=======
-const { FSTDEP011 } = require('./warnings')
->>>>>>> 47f9de46
 const { kState, kOptions, kServerBindings } = require('./symbols')
 const { onListenHookRunner } = require('./hooks')
 const {
@@ -27,35 +23,11 @@
   const server = getServerInstance(options, httpHandler)
 
   // `this` is the Fastify object
-<<<<<<< HEAD
   function listen (
     listenOptions = { port: 0, host: 'localhost' },
     cb = undefined
   ) {
     if (typeof cb === 'function') {
-=======
-  function listen (listenOptions, ...args) {
-    let cb = args.slice(-1).pop()
-    // When the variadic signature deprecation is complete, the function
-    // declaration should become:
-    //   function listen (listenOptions = { port: 0, host: 'localhost' }, cb = undefined)
-    // Upon doing so, the `normalizeListenArgs` function is no longer needed,
-    // and all of this preamble to feed it correctly also no longer needed.
-    const firstArgType = Object.prototype.toString.call(arguments[0])
-    if (arguments.length === 0) {
-      listenOptions = normalizeListenArgs([])
-    } else if (arguments.length > 0 && (firstArgType !== '[object Object]' && firstArgType !== '[object Function]')) {
-      FSTDEP011()
-      listenOptions = normalizeListenArgs(Array.from(arguments))
-      cb = listenOptions.cb
-    } else if (args.length > 1) {
-      // `.listen(obj, a, ..., n, callback )`
-      FSTDEP011()
-      // Deal with `.listen(port, host, backlog, [cb])`
-      const hostPath = listenOptions.path ? [listenOptions.path] : [listenOptions.port ?? 0, listenOptions.host ?? 'localhost']
-      Object.assign(listenOptions, normalizeListenArgs([...hostPath, ...args]))
-    } else {
->>>>>>> 47f9de46
       listenOptions.cb = cb
     }
     if (listenOptions.signal) {
