--- conflicted
+++ resolved
@@ -130,18 +130,6 @@
 
       - name: Run tests
         run: |
-<<<<<<< HEAD
-          npm run test:ci
-        env:
-          NODE_OPTIONS: no-network-family-autoselection
-
-  automerge:
-    if: >
-        github.event_name == 'pull_request' &&
-        github.event.pull_request.user.login == 'dependabot[bot]'
-    needs: test
-    runs-on: ubuntu-latest
-=======
           npm run unit
 
   test-typescript:
@@ -150,7 +138,6 @@
       - coverage-nix
       - coverage-win
     runs-on: 'ubuntu-latest'
->>>>>>> 62d2cc96
     permissions:
       contents: read
 
