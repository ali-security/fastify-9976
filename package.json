--- conflicted
+++ resolved
@@ -92,22 +92,15 @@
     "node": ">=10.16.0"
   },
   "devDependencies": {
-<<<<<<< HEAD
     "@hapi/joi": "^16.0.0",
     "@types/node": "^12.12.22",
     "@typescript-eslint/eslint-plugin": "^2.13.0",
     "@typescript-eslint/parser": "^2.13.0",
-=======
-    "@types/node": "^12.12.30",
-    "@typescript-eslint/eslint-plugin": "^2.24.0",
-    "@typescript-eslint/parser": "^2.24.0",
->>>>>>> 13595c89
     "JSONStream": "^1.3.5",
     "ajv-merge-patch": "^4.1.0",
     "ajv-pack": "^0.3.1",
     "autocannon": "^4.0.0",
     "branch-comparer": "^0.4.0",
-<<<<<<< HEAD
     "concurrently": "^5.0.2",
     "cors": "^2.8.5",
     "coveralls": "^3.0.6",
@@ -123,30 +116,12 @@
     "fast-json-body": "^1.1.0",
     "fastify-plugin": "^1.6.0",
     "fluent-schema": "^0.8.0",
-=======
-    "concurrently": "^5.1.0",
-    "cors": "^2.8.5",
-    "coveralls": "^3.0.11",
-    "dns-prefetch-control": "^0.2.0",
-    "eslint": "^6.7.2",
-    "eslint-import-resolver-node": "^0.3.3",
-    "events.once": "^2.0.2",
-    "fast-json-body": "^1.1.0",
-    "fastify-plugin": "^1.6.1",
-    "fluent-schema": "^0.10.0",
->>>>>>> 13595c89
     "form-data": "^3.0.0",
     "frameguard": "^3.1.0",
     "h2url": "^0.2.0",
-<<<<<<< HEAD
     "helmet": "^3.20.0",
     "hide-powered-by": "^1.1.0",
     "hsts": "^2.2.0",
-=======
-    "helmet": "^3.21.3",
-    "hide-powered-by": "^1.0.0",
-    "hsts": "^2.1.0",
->>>>>>> 13595c89
     "http-errors": "^1.7.1",
     "ienoopen": "^1.1.0",
     "license-checker": "^25.0.1",
@@ -159,7 +134,6 @@
     "serve-static": "^1.14.1",
     "simple-get": "^3.0.3",
     "snazzy": "^8.0.0",
-<<<<<<< HEAD
     "split2": "^3.1.1",
     "standard": "^14.0.0",
     "tap": "^14.4.1",
@@ -168,20 +142,10 @@
     "tsd": "^0.11.0",
     "typescript": "^3.7.4",
     "x-xss-protection": "^1.2.0",
-=======
-    "split2": "^3.1.0",
-    "standard": "^14.3.3",
-    "tap": "^12.5.2",
-    "tap-mocha-reporter": "^3.0.7",
-    "then-sleep": "^1.0.1",
-    "typescript": "^3.8.3",
-    "x-xss-protection": "^1.1.0",
->>>>>>> 13595c89
     "yup": "^0.28.3"
   },
   "dependencies": {
     "abstract-logging": "^2.0.0",
-<<<<<<< HEAD
     "ajv": "^6.10.2",
     "avvio": "7.0.0-alpha.5",
     "fast-json-stringify": "^2.0.0",
@@ -194,21 +158,6 @@
     "rfdc": "^1.1.4",
     "secure-json-parse": "^2.0.0",
     "tiny-lru": "^7.0.0"
-=======
-    "ajv": "^6.12.0",
-    "avvio": "^6.3.1",
-    "fast-json-stringify": "^1.18.0",
-    "find-my-way": "^2.2.2",
-    "flatstr": "^1.0.12",
-    "light-my-request": "^3.7.3",
-    "middie": "^4.1.0",
-    "pino": "^5.17.0",
-    "proxy-addr": "^2.0.6",
-    "readable-stream": "^3.6.0",
-    "rfdc": "^1.1.2",
-    "secure-json-parse": "^2.1.0",
-    "tiny-lru": "^7.0.2"
->>>>>>> 13595c89
   },
   "standard": {
     "ignore": [
