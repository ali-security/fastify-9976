import { Chain as LightMyRequestChain, InjectOptions, Response as LightMyRequestResponse, CallbackFunc as LightMyRequestCallback } from 'light-my-request'
import { RouteOptions, RouteShorthandMethod, RouteGenericInterface, DefaultRoute } from './route'
import { FastifySchema, FastifySchemaCompiler, FastifySchemaValidationError, FastifySerializerCompiler } from './schema'
import { RawServerBase, RawRequestDefaultExpression, RawServerDefault, RawReplyDefaultExpression, ContextConfigDefault } from './utils'
import { FastifyLoggerInstance } from './logger'
import { FastifyRegister } from './register'
import { onRequestHookHandler, preParsingHookHandler, onSendHookHandler, preValidationHookHandler, preHandlerHookHandler, preSerializationHookHandler, onResponseHookHandler, onErrorHookHandler, onRouteHookHandler, onRegisterHookHandler, onCloseHookHandler, onReadyHookHandler, onTimeoutHookHandler, preParsingAsyncHookHandler, preValidationAsyncHookHandler, preHandlerAsyncHookHandler, preSerializationAsyncHookHandler, onSendAsyncHookHandler, onResponseAsyncHookHandler, onTimeoutAsyncHookHandler, onErrorAsyncHookHandler, onReadyAsyncHookHandler, onRequestAsyncHookHandler } from './hooks'
import { FastifyRequest } from './request'
import { FastifyReply } from './reply'
import { FastifyError } from 'fastify-error'
import { AddContentTypeParser, hasContentTypeParser, getDefaultJsonParser, ProtoAction, ConstructorAction, FastifyBodyParser, removeContentTypeParser, removeAllContentTypeParsers } from './content-type-parser'
import { FastifyTypeProvider, FastifyTypeProviderDefault } from './type-provider'

export interface PrintRoutesOptions {
  includeMeta?: boolean | (string | symbol)[]
  commonPrefix?: boolean
  includeHooks?: boolean
}

type NotInInterface<Key, _Interface> = Key extends keyof _Interface ? never : Key

/**
 * Fastify server instance. Returned by the core `fastify()` method.
 */
export interface FastifyInstance<
  RawServer extends RawServerBase = RawServerDefault,
  RawRequest extends RawRequestDefaultExpression<RawServer> = RawRequestDefaultExpression<RawServer>,
  RawReply extends RawReplyDefaultExpression<RawServer> = RawReplyDefaultExpression<RawServer>,
  Logger = FastifyLoggerInstance,
  TypeProvider extends FastifyTypeProvider = FastifyTypeProviderDefault,
> {
  server: RawServer;
  prefix: string;
  version: string;
  log: Logger;

  withTypeProvider<Provider extends FastifyTypeProvider>(): FastifyInstance<RawServer, RawRequest, RawReply, Logger, Provider>;

  addSchema(schema: unknown): FastifyInstance<RawServer, RawRequest, RawReply, Logger, TypeProvider>;
  getSchema(schemaId: string): unknown;
  getSchemas(): Record<string, unknown>;

  after(): FastifyInstance<RawServer, RawRequest, RawReply, Logger, TypeProvider> & PromiseLike<undefined>;
  after(afterListener: (err: Error) => void): FastifyInstance<RawServer, RawRequest, RawReply, Logger, TypeProvider>;

  close(): Promise<undefined>;
  close(closeListener: () => void): undefined;

  // should be able to define something useful with the decorator getter/setter pattern using Generics to enforce the users function returns what they expect it to
  decorate<T>(property: string | symbol,
    value: T extends (...args: any[]) => any
      ? (this: FastifyInstance<RawServer, RawRequest, RawReply, Logger, TypeProvider>, ...args: Parameters<T>) => ReturnType<T>
      : T,
    dependencies?: string[]
  ): FastifyInstance<RawServer, RawRequest, RawReply, Logger, TypeProvider>;

  decorateRequest<T>(property: string | symbol,
    value: T extends (...args: any[]) => any
      ? (this: FastifyRequest, ...args: Parameters<T>) => ReturnType<T>
      : T,
    dependencies?: string[]
  ): FastifyInstance<RawServer, RawRequest, RawReply, Logger, TypeProvider>;

  decorateReply<T>(property: string | symbol,
    value: T extends (...args: any[]) => any
      ? (this: FastifyReply, ...args: Parameters<T>) => ReturnType<T>
      : T,
    dependencies?: string[]
  ): FastifyInstance<RawServer, RawRequest, RawReply, Logger, TypeProvider>;

  hasDecorator(decorator: string | symbol): boolean;
  hasRequestDecorator(decorator: string | symbol): boolean;
  hasReplyDecorator(decorator: string | symbol): boolean;

  inject(opts: InjectOptions | string, cb: LightMyRequestCallback): void;
  inject(opts: InjectOptions | string): Promise<LightMyRequestResponse>;
  inject(): LightMyRequestChain;

  listen(port: number | string, address: string, backlog: number, callback: (err: Error|null, address: string) => void): void;
  listen(port: number | string, address: string, callback: (err: Error|null, address: string) => void): void;
  listen(port: number | string, callback: (err: Error|null, address: string) => void): void;
  listen(port: number | string, address?: string, backlog?: number): Promise<string>;
  listen(opts: { port: number; host?: string; backlog?: number }, callback: (err: Error|null, address: string) => void): void;
  listen(opts: { port: number; host?: string; backlog?: number }): Promise<string>;

  ready(): FastifyInstance<RawServer, RawRequest, RawReply, FastifyLoggerInstance, TypeProvider> & PromiseLike<undefined>;
  ready(readyListener: (err: Error) => void): FastifyInstance<RawServer, RawRequest, RawReply, Logger, TypeProvider>;

  register: FastifyRegister<FastifyInstance<RawServer, RawRequest, RawReply, Logger, TypeProvider> & PromiseLike<undefined>>;

  routing(req: RawRequest, res: RawReply): void;
  getDefaultRoute: DefaultRoute<RawRequest, RawReply>;
  setDefaultRoute(defaultRoute: DefaultRoute<RawRequest, RawReply>): void;

  route<
    RouteGeneric extends RouteGenericInterface = RouteGenericInterface,
    ContextConfig = ContextConfigDefault,
    SchemaCompiler = FastifySchema,
  >(opts: RouteOptions<RawServer, RawRequest, RawReply, RouteGeneric, ContextConfig, SchemaCompiler, TypeProvider>): FastifyInstance<RawServer, RawRequest, RawReply, Logger, TypeProvider>;

  get: RouteShorthandMethod<RawServer, RawRequest, RawReply, TypeProvider>;
  head: RouteShorthandMethod<RawServer, RawRequest, RawReply, TypeProvider>;
  post: RouteShorthandMethod<RawServer, RawRequest, RawReply, TypeProvider>;
  put: RouteShorthandMethod<RawServer, RawRequest, RawReply, TypeProvider>;
  delete: RouteShorthandMethod<RawServer, RawRequest, RawReply, TypeProvider>;
  options: RouteShorthandMethod<RawServer, RawRequest, RawReply, TypeProvider>;
  patch: RouteShorthandMethod<RawServer, RawRequest, RawReply, TypeProvider>;
  all: RouteShorthandMethod<RawServer, RawRequest, RawReply, TypeProvider>;

  // addHook: overloads

  // Lifecycle addHooks

  /**
   * `onRequest` is the first hook to be executed in the request lifecycle. There was no previous hook, the next hook will be `preParsing`.
   *  Notice: in the `onRequest` hook, request.body will always be null, because the body parsing happens before the `preHandler` hook.
   */
  addHook<
    RouteGeneric extends RouteGenericInterface = RouteGenericInterface,
    ContextConfig = ContextConfigDefault,
    SchemaCompiler extends FastifySchema = FastifySchema
  >(
    name: 'onRequest',
    hook: onRequestHookHandler<RawServer, RawRequest, RawReply, RouteGeneric, ContextConfig, SchemaCompiler, TypeProvider>
  ): FastifyInstance<RawServer, RawRequest, RawReply, Logger, TypeProvider>;

  addHook<
    RouteGeneric extends RouteGenericInterface = RouteGenericInterface,
    ContextConfig = ContextConfigDefault,
    SchemaCompiler extends FastifySchema = FastifySchema
  >(
    name: 'onRequest',
    hook: onRequestAsyncHookHandler<RawServer, RawRequest, RawReply, RouteGeneric, ContextConfig, SchemaCompiler, TypeProvider>
  ): FastifyInstance<RawServer, RawRequest, RawReply, Logger, TypeProvider>;

  /**
   * `preParsing` is the second hook to be executed in the request lifecycle. The previous hook was `onRequest`, the next hook will be `preValidation`.
   * Notice: in the `preParsing` hook, request.body will always be null, because the body parsing happens before the `preHandler` hook.
   */
  addHook<
    RouteGeneric extends RouteGenericInterface = RouteGenericInterface,
    ContextConfig = ContextConfigDefault,
    SchemaCompiler extends FastifySchema = FastifySchema
  >(
    name: 'preParsing',
    hook: preParsingHookHandler<RawServer, RawRequest, RawReply, RouteGeneric, ContextConfig, SchemaCompiler, TypeProvider>
  ): FastifyInstance<RawServer, RawRequest, RawReply, Logger, TypeProvider>;

  addHook<
    RouteGeneric extends RouteGenericInterface = RouteGenericInterface,
    ContextConfig = ContextConfigDefault,
    SchemaCompiler extends FastifySchema = FastifySchema
  >(
    name: 'preParsing',
    hook: preParsingAsyncHookHandler<RawServer, RawRequest, RawReply, RouteGeneric, ContextConfig, SchemaCompiler, TypeProvider>
  ): FastifyInstance<RawServer, RawRequest, RawReply, Logger, TypeProvider>;

  /**
   * `preValidation` is the third hook to be executed in the request lifecycle. The previous hook was `preParsing`, the next hook will be `preHandler`.
   */
  addHook<
    RouteGeneric extends RouteGenericInterface = RouteGenericInterface,
    ContextConfig = ContextConfigDefault,
    SchemaCompiler extends FastifySchema = FastifySchema
  >(
    name: 'preValidation',
    hook: preValidationHookHandler<RawServer, RawRequest, RawReply, RouteGeneric, ContextConfig, SchemaCompiler, TypeProvider>
  ): FastifyInstance<RawServer, RawRequest, RawReply, Logger, TypeProvider>;

  addHook<
    RouteGeneric extends RouteGenericInterface = RouteGenericInterface,
    ContextConfig = ContextConfigDefault,
    SchemaCompiler extends FastifySchema = FastifySchema
  >(
    name: 'preValidation',
    hook: preValidationAsyncHookHandler<RawServer, RawRequest, RawReply, RouteGeneric, ContextConfig, SchemaCompiler, TypeProvider>
  ): FastifyInstance<RawServer, RawRequest, RawReply, Logger, TypeProvider>;

  /**
   * `preHandler` is the fourth hook to be executed in the request lifecycle. The previous hook was `preValidation`, the next hook will be `preSerialization`.
   */
  addHook<
    RouteGeneric extends RouteGenericInterface = RouteGenericInterface,
    ContextConfig = ContextConfigDefault,
    SchemaCompiler extends FastifySchema = FastifySchema
  >(
    name: 'preHandler',
    hook: preHandlerHookHandler<RawServer, RawRequest, RawReply, RouteGeneric, ContextConfig, SchemaCompiler, TypeProvider>
  ): FastifyInstance<RawServer, RawRequest, RawReply, Logger, TypeProvider>;

  addHook<
    RouteGeneric extends RouteGenericInterface = RouteGenericInterface,
    ContextConfig = ContextConfigDefault,
    SchemaCompiler extends FastifySchema = FastifySchema
  >(
    name: 'preHandler',
    hook: preHandlerAsyncHookHandler<RawServer, RawRequest, RawReply, RouteGeneric, ContextConfig, SchemaCompiler, TypeProvider>
  ): FastifyInstance<RawServer, RawRequest, RawReply, Logger, TypeProvider>;

  /**
   * `preSerialization` is the fifth hook to be executed in the request lifecycle. The previous hook was `preHandler`, the next hook will be `onSend`.
   *  Note: the hook is NOT called if the payload is a string, a Buffer, a stream or null.
   */
  addHook<
    PreSerializationPayload = unknown,
    RouteGeneric extends RouteGenericInterface = RouteGenericInterface,
    ContextConfig = ContextConfigDefault,
    SchemaCompiler extends FastifySchema = FastifySchema
  >(
    name: 'preSerialization',
    hook: preSerializationHookHandler<PreSerializationPayload, RawServer, RawRequest, RawReply, RouteGeneric, ContextConfig, SchemaCompiler, TypeProvider>
  ): FastifyInstance<RawServer, RawRequest, RawReply, Logger, TypeProvider>;

  addHook<
    PreSerializationPayload = unknown,
    RouteGeneric extends RouteGenericInterface = RouteGenericInterface,
    ContextConfig = ContextConfigDefault,
    SchemaCompiler extends FastifySchema = FastifySchema
  >(
    name: 'preSerialization',
    hook: preSerializationAsyncHookHandler<PreSerializationPayload, RawServer, RawRequest, RawReply, RouteGeneric, ContextConfig, SchemaCompiler, TypeProvider>
  ): FastifyInstance<RawServer, RawRequest, RawReply, Logger, TypeProvider>;

  /**
   * You can change the payload with the `onSend` hook. It is the sixth hook to be executed in the request lifecycle. The previous hook was `preSerialization`, the next hook will be `onResponse`.
   * Note: If you change the payload, you may only change it to a string, a Buffer, a stream, or null.
   */
  addHook<
    OnSendPayload = unknown,
    RouteGeneric extends RouteGenericInterface = RouteGenericInterface,
    ContextConfig = ContextConfigDefault,
    SchemaCompiler extends FastifySchema = FastifySchema
  >(
    name: 'onSend',
    hook: onSendHookHandler<OnSendPayload, RawServer, RawRequest, RawReply, RouteGeneric, ContextConfig, SchemaCompiler, TypeProvider>
  ): FastifyInstance<RawServer, RawRequest, RawReply, Logger, TypeProvider>;

  addHook<
    OnSendPayload = unknown,
    RouteGeneric extends RouteGenericInterface = RouteGenericInterface,
    ContextConfig = ContextConfigDefault,
    SchemaCompiler extends FastifySchema = FastifySchema
  >(
    name: 'onSend',
    hook: onSendAsyncHookHandler<OnSendPayload, RawServer, RawRequest, RawReply, RouteGeneric, ContextConfig, SchemaCompiler, TypeProvider>
  ): FastifyInstance<RawServer, RawRequest, RawReply, Logger, TypeProvider>;

  /**
   * `onResponse` is the seventh and last hook in the request hook lifecycle. The previous hook was `onSend`, there is no next hook.
   * The onResponse hook is executed when a response has been sent, so you will not be able to send more data to the client. It can however be useful for sending data to external services, for example to gather statistics.
   */
  addHook<
    RouteGeneric extends RouteGenericInterface = RouteGenericInterface,
    ContextConfig = ContextConfigDefault,
    SchemaCompiler extends FastifySchema = FastifySchema
  >(
    name: 'onResponse',
    hook: onResponseHookHandler<RawServer, RawRequest, RawReply, RouteGeneric, ContextConfig, SchemaCompiler, TypeProvider>
  ): FastifyInstance<RawServer, RawRequest, RawReply, Logger, TypeProvider>;

  addHook<
    RouteGeneric extends RouteGenericInterface = RouteGenericInterface,
    ContextConfig = ContextConfigDefault,
    SchemaCompiler extends FastifySchema = FastifySchema
  >(
    name: 'onResponse',
    hook: onResponseAsyncHookHandler<RawServer, RawRequest, RawReply, RouteGeneric, ContextConfig, SchemaCompiler, TypeProvider>
  ): FastifyInstance<RawServer, RawRequest, RawReply, Logger, TypeProvider>;

  /**
   * `onTimeout` is useful if you need to monitor the request timed out in your service. (if the `connectionTimeout` property is set on the fastify instance)
   * The onTimeout hook is executed when a request is timed out and the http socket has been hanged up. Therefore you will not be able to send data to the client.
   */
  addHook<
    RouteGeneric extends RouteGenericInterface = RouteGenericInterface,
    ContextConfig = ContextConfigDefault,
    SchemaCompiler extends FastifySchema = FastifySchema
  >(
    name: 'onTimeout',
    hook: onTimeoutHookHandler<RawServer, RawRequest, RawReply, RouteGeneric, ContextConfig, SchemaCompiler, TypeProvider>
  ): FastifyInstance<RawServer, RawRequest, RawReply, Logger, TypeProvider>;

  addHook<
    RouteGeneric extends RouteGenericInterface = RouteGenericInterface,
    ContextConfig = ContextConfigDefault,
    SchemaCompiler extends FastifySchema = FastifySchema
  >(
    name: 'onTimeout',
    hook: onTimeoutAsyncHookHandler<RawServer, RawRequest, RawReply, RouteGeneric, ContextConfig, SchemaCompiler, TypeProvider>
  ): FastifyInstance<RawServer, RawRequest, RawReply, Logger, TypeProvider>;

  /**
   * This hook is useful if you need to do some custom error logging or add some specific header in case of error.
   * It is not intended for changing the error, and calling reply.send will throw an exception.
   * This hook will be executed only after the customErrorHandler has been executed, and only if the customErrorHandler sends an error back to the user (Note that the default customErrorHandler always sends the error back to the user).
   * Notice: unlike the other hooks, pass an error to the done function is not supported.
   */
  addHook<
    RouteGeneric extends RouteGenericInterface = RouteGenericInterface,
    ContextConfig = ContextConfigDefault,
    SchemaCompiler extends FastifySchema = FastifySchema
  >(
    name: 'onError',
    hook: onErrorHookHandler<RawServer, RawRequest, RawReply, RouteGeneric, ContextConfig, FastifyError, SchemaCompiler, TypeProvider>
  ): FastifyInstance<RawServer, RawRequest, RawReply, Logger, TypeProvider>;

  addHook<
    RouteGeneric extends RouteGenericInterface = RouteGenericInterface,
    ContextConfig = ContextConfigDefault,
    SchemaCompiler extends FastifySchema = FastifySchema
  >(
    name: 'onError',
    hook: onErrorAsyncHookHandler<RawServer, RawRequest, RawReply, RouteGeneric, ContextConfig, FastifyError, SchemaCompiler, TypeProvider>
  ): FastifyInstance<RawServer, RawRequest, RawReply, Logger, TypeProvider>;

  // Application addHooks

  /**
   * Triggered when a new route is registered. Listeners are passed a routeOptions object as the sole parameter. The interface is synchronous, and, as such, the listener does not get passed a callback
   */
  addHook<
    RouteGeneric extends RouteGenericInterface = RouteGenericInterface,
    ContextConfig = ContextConfigDefault,
    SchemaCompiler extends FastifySchema = FastifySchema
  >(
    name: 'onRoute',
    hook: onRouteHookHandler<RawServer, RawRequest, RawReply, RouteGeneric, ContextConfig, SchemaCompiler, TypeProvider>
  ): FastifyInstance<RawServer, RawRequest, RawReply, Logger, TypeProvider>;

  /**
  * Triggered when a new plugin is registered and a new encapsulation context is created. The hook will be executed before the registered code.
  * This hook can be useful if you are developing a plugin that needs to know when a plugin context is formed, and you want to operate in that specific context.
  * Note: This hook will not be called if a plugin is wrapped inside fastify-plugin.
  */
  addHook(
    name: 'onRegister',
    hook: onRegisterHookHandler<RawServer, RawRequest, RawReply, Logger, TypeProvider>
  ): FastifyInstance<RawServer, RawRequest, RawReply, Logger, TypeProvider>;

  /**
  * Triggered when fastify.listen() or fastify.ready() is invoked to start the server. It is useful when plugins need a "ready" event, for example to load data before the server start listening for requests.
  */
  addHook(
    name: 'onReady',
    hook: onReadyHookHandler
  ): FastifyInstance<RawServer, RawRequest, RawReply, Logger, TypeProvider>;

  addHook(
    name: 'onReady',
    hook: onReadyAsyncHookHandler,
  ): FastifyInstance<RawServer, RawRequest, RawReply, Logger, TypeProvider>;

  /**
  * Triggered when fastify.close() is invoked to stop the server. It is useful when plugins need a "shutdown" event, for example to close an open connection to a database.
  */
  addHook(
    name: 'onClose',
    hook: onCloseHookHandler<RawServer, RawRequest, RawReply, Logger, TypeProvider>
  ): FastifyInstance<RawServer, RawRequest, RawReply, Logger, TypeProvider>;

  /**
   * Set the 404 handler
   */
  setNotFoundHandler<RouteGeneric extends RouteGenericInterface = RouteGenericInterface, TypeProvider extends FastifyTypeProvider = FastifyTypeProviderDefault, SchemaCompiler extends FastifySchema = FastifySchema> (
    handler: (request: FastifyRequest<RouteGeneric, RawServer, RawRequest, SchemaCompiler, TypeProvider>, reply: FastifyReply<RawServer, RawRequest, RawReply, RouteGeneric, ContextConfigDefault, SchemaCompiler, TypeProvider>) => void
  ): FastifyInstance<RawServer, RawRequest, RawReply, Logger, TypeProvider>;

  setNotFoundHandler<RouteGeneric extends RouteGenericInterface = RouteGenericInterface, ContextConfig extends ContextConfigDefault = ContextConfigDefault, TypeProvider extends FastifyTypeProvider = FastifyTypeProviderDefault, SchemaCompiler extends FastifySchema = FastifySchema> (
    opts: {
      preValidation?: preValidationHookHandler<RawServer, RawRequest, RawReply, RouteGeneric, ContextConfig, SchemaCompiler, TypeProvider> | preValidationHookHandler<RawServer, RawRequest, RawReply, RouteGeneric, ContextConfig, SchemaCompiler, TypeProvider>[];
      preHandler?: preHandlerHookHandler<RawServer, RawRequest, RawReply, RouteGeneric, ContextConfig, SchemaCompiler, TypeProvider> | preHandlerHookHandler<RawServer, RawRequest, RawReply, RouteGeneric, ContextConfig, SchemaCompiler, TypeProvider>[];
    },
    handler: (request: FastifyRequest<RouteGeneric, RawServer, RawRequest, SchemaCompiler, TypeProvider>, reply: FastifyReply<RawServer, RawRequest, RawReply, RouteGeneric, ContextConfigDefault, SchemaCompiler, TypeProvider>) => void
  ): FastifyInstance<RawServer, RawRequest, RawReply, Logger, TypeProvider>

  /**
   * Fastify default error handler
   */
  errorHandler: (error: FastifyError, request: FastifyRequest, reply: FastifyReply) => void;

  /**
   * Set a function that will be called whenever an error happens
   */
<<<<<<< HEAD
  setErrorHandler<TError extends Error = FastifyError, RouteGeneric extends RouteGenericInterface = RouteGenericInterface, SchemaCompiler extends FastifySchema = FastifySchema, TypeProvider extends FastifyTypeProvider = FastifyTypeProviderDefault>(
    handler: (this: FastifyInstance<RawServer, RawRequest, RawReply, Logger, TypeProvider>, error: TError, request: FastifyRequest<RouteGeneric, RawServer, RawRequest, SchemaCompiler, TypeProvider>, reply: FastifyReply<RawServer, RawRequest, RawReply, RouteGeneric, ContextConfigDefault, SchemaCompiler, TypeProvider>) => void | Promise<void>
  ): FastifyInstance<RawServer, RawRequest, RawReply, Logger, TypeProvider>;
=======
  setErrorHandler<TError extends Error = FastifyError, RouteGeneric extends RouteGenericInterface = RouteGenericInterface>(
    handler: (
      this: FastifyInstance<RawServer, RawRequest, RawReply, Logger>,
      error: TError,
      request: FastifyRequest<RouteGeneric, RawServer, RawRequest>,
      reply: FastifyReply<RawServer, RawRequest, RawReply, RouteGeneric>
    ) => void | Promise<RouteGeneric['Reply'] | void>
  ): FastifyInstance<RawServer, RawRequest, RawReply, Logger>;
>>>>>>> aec2ac77

  /**
   * Set the schema validator for all routes.
   */
  setValidatorCompiler<T = FastifySchema>(schemaCompiler: FastifySchemaCompiler<T>): FastifyInstance<RawServer, RawRequest, RawReply, Logger, TypeProvider>;

  /**
   * Set the schema serializer for all routes.
   */
  setSerializerCompiler<T = FastifySchema>(schemaCompiler: FastifySerializerCompiler<T>): FastifyInstance<RawServer, RawRequest, RawReply, Logger, TypeProvider>;

  /**
  * Set the reply serializer for all routes.
  */
  setReplySerializer(replySerializer: (payload: unknown, statusCode: number) => string): FastifyInstance<RawServer, RawRequest, RawReply, Logger, TypeProvider>;

  /*
  * Set the schema error formatter for all routes.
  */
  setSchemaErrorFormatter(errorFormatter: (errors: FastifySchemaValidationError[], dataVar: string) => Error): FastifyInstance<RawServer, RawRequest, RawReply, Logger, TypeProvider>;
  /**
   * Add a content type parser
   */
  addContentTypeParser: AddContentTypeParser<RawServer, RawRequest, RouteGenericInterface, FastifySchema, TypeProvider>;
  hasContentTypeParser: hasContentTypeParser;
  /**
   * Remove an existing content type parser
   */
  removeContentTypeParser: removeContentTypeParser
  /**
   * Remove all content type parsers, including the default ones
   */
  removeAllContentTypeParsers: removeAllContentTypeParsers
  /**
   * Fastify default JSON parser
   */
  getDefaultJsonParser: getDefaultJsonParser;
  /**
   * Fastify default plain text parser
   */
  defaultTextParser: FastifyBodyParser<string>;

  /**
   * Prints the representation of the internal radix tree used by the router
   */
  printRoutes(opts?: PrintRoutesOptions): string;

  /**
   * Prints the representation of the plugin tree used by avvio, the plugin registration system
   */
  printPlugins(): string;

  /**
   *  Frozen read-only object registering the initial options passed down by the user to the fastify instance
   */
  initialConfig: Readonly<{
    connectionTimeout?: number,
    keepAliveTimeout?: number,
    bodyLimit?: number,
    caseSensitive?: boolean,
    http2?: boolean,
    https?: boolean | Readonly<{ allowHTTP1: boolean }>,
    ignoreTrailingSlash?: boolean,
    disableRequestLogging?: boolean,
    maxParamLength?: number,
    onProtoPoisoning?: ProtoAction,
    onConstructorPoisoning?: ConstructorAction,
    pluginTimeout?: number,
    requestIdHeader?: string,
    requestIdLogLabel?: string,
    http2SessionTimeout?: number
  }>
}<|MERGE_RESOLUTION|>--- conflicted
+++ resolved
@@ -381,20 +381,9 @@
   /**
    * Set a function that will be called whenever an error happens
    */
-<<<<<<< HEAD
   setErrorHandler<TError extends Error = FastifyError, RouteGeneric extends RouteGenericInterface = RouteGenericInterface, SchemaCompiler extends FastifySchema = FastifySchema, TypeProvider extends FastifyTypeProvider = FastifyTypeProviderDefault>(
-    handler: (this: FastifyInstance<RawServer, RawRequest, RawReply, Logger, TypeProvider>, error: TError, request: FastifyRequest<RouteGeneric, RawServer, RawRequest, SchemaCompiler, TypeProvider>, reply: FastifyReply<RawServer, RawRequest, RawReply, RouteGeneric, ContextConfigDefault, SchemaCompiler, TypeProvider>) => void | Promise<void>
-  ): FastifyInstance<RawServer, RawRequest, RawReply, Logger, TypeProvider>;
-=======
-  setErrorHandler<TError extends Error = FastifyError, RouteGeneric extends RouteGenericInterface = RouteGenericInterface>(
-    handler: (
-      this: FastifyInstance<RawServer, RawRequest, RawReply, Logger>,
-      error: TError,
-      request: FastifyRequest<RouteGeneric, RawServer, RawRequest>,
-      reply: FastifyReply<RawServer, RawRequest, RawReply, RouteGeneric>
-    ) => void | Promise<RouteGeneric['Reply'] | void>
-  ): FastifyInstance<RawServer, RawRequest, RawReply, Logger>;
->>>>>>> aec2ac77
+    handler: (this: FastifyInstance<RawServer, RawRequest, RawReply, Logger, TypeProvider>, error: TError, request: FastifyRequest<RouteGeneric, RawServer, RawRequest, SchemaCompiler, TypeProvider>, reply: FastifyReply<RawServer, RawRequest, RawReply, RouteGeneric, ContextConfigDefault, SchemaCompiler, TypeProvider>) => any | Promise<any>
+  ): FastifyInstance<RawServer, RawRequest, RawReply, Logger, TypeProvider>;
 
   /**
    * Set the schema validator for all routes.
