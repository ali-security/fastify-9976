--- conflicted
+++ resolved
@@ -63,10 +63,7 @@
     }
   }
 
-<<<<<<< HEAD
   let reqId = 0
-=======
->>>>>>> 9b533f50
   const options = {
     http2: true,
     https: {
@@ -163,13 +160,8 @@
     t.fail()
   } catch (error) {
     t.type(error, Error)
-<<<<<<< HEAD
     t.equal(error.name, 'FastifyError')
     t.equal(error.message, 'Invalid initialization options: \'["should be boolean"]\'')
-=======
-    t.equal(error.name, 'FastifyError [FST_ERR_INIT_OPTS_INVALID]')
-    t.equal(error.message, 'FST_ERR_INIT_OPTS_INVALID: Invalid initialization options: \'["should be boolean"]\'')
->>>>>>> 9b533f50
     t.equal(error.code, 'FST_ERR_INIT_OPTS_INVALID')
     t.ok(error.stack)
     t.pass()
