'use strict'

const { test, before } = require('tap')
const Fastify = require('../..')
const http = require('http')
const pino = require('pino')
const split = require('split2')
const deepClone = require('rfdc')({ circles: true, proto: false })
const { deepFreezeObject } = require('../../lib/initialConfigValidation').utils

const { buildCertificate } = require('../build-certificate')
before(buildCertificate)

process.removeAllListeners('warning')

test('Fastify.initialConfig is an object', t => {
  t.plan(1)
  t.type(Fastify().initialConfig, 'object')
})

test('without options passed to Fastify, initialConfig should expose default values', t => {
  t.plan(1)

  const fastifyDefaultOptions = {
    connectionTimeout: 0,
<<<<<<< HEAD
    keepAliveTimeout: 72000,
=======
    keepAliveTimeout: 5000,
    maxRequestsPerSocket: 0,
>>>>>>> 4b389207
    bodyLimit: 1024 * 1024,
    caseSensitive: true,
    disableRequestLogging: false,
    jsonShorthand: true,
    ignoreTrailingSlash: false,
    maxParamLength: 100,
    onProtoPoisoning: 'error',
    onConstructorPoisoning: 'error',
    pluginTimeout: 10000,
    requestIdHeader: 'request-id',
    requestIdLogLabel: 'reqId',
    http2SessionTimeout: 72000,
    exposeHeadRoutes: true
  }

  t.same(Fastify().initialConfig, fastifyDefaultOptions)
})

test('Fastify.initialConfig should expose all options', t => {
  t.plan(18)

  const serverFactory = (handler, opts) => {
    const server = http.createServer((req, res) => {
      handler(req, res)
    })

    return server
  }

  const versionStrategy = {
    name: 'version',
    storage: function () {
      let versions = {}
      return {
        get: (version) => { return versions[version] || null },
        set: (version, store) => { versions[version] = store },
        del: (version) => { delete versions[version] },
        empty: () => { versions = {} }
      }
    },
    deriveConstraint: (req, ctx) => {
      return req.headers.accept
    },
    validate () { return true }
  }

  let reqId = 0
  const options = {
    http2: true,
    https: {
      key: global.context.key,
      cert: global.context.cert
    },
    ignoreTrailingSlash: true,
    maxParamLength: 200,
    connectionTimeout: 0,
    keepAliveTimeout: 72000,
    bodyLimit: 1049600,
    onProtoPoisoning: 'remove',
    serverFactory,
    caseSensitive: true,
    requestIdHeader: 'request-id-alt',
    pluginTimeout: 20000,
    querystringParser: str => str,
    genReqId: function (req) {
      return reqId++
    },
    logger: pino({ level: 'info' }),
    constraints: {
      version: versionStrategy
    },
    trustProxy: function myTrustFn (address, hop) {
      return address === '1.2.3.4' || hop === 1
    }
  }

  const fastify = Fastify(options)
  t.equal(fastify.initialConfig.http2, true)
  t.equal(fastify.initialConfig.https, true, 'for security reason the key cert is hidden')
  t.equal(fastify.initialConfig.ignoreTrailingSlash, true)
  t.equal(fastify.initialConfig.maxParamLength, 200)
  t.equal(fastify.initialConfig.connectionTimeout, 0)
  t.equal(fastify.initialConfig.keepAliveTimeout, 72000)
  t.equal(fastify.initialConfig.bodyLimit, 1049600)
  t.equal(fastify.initialConfig.onProtoPoisoning, 'remove')
  t.equal(fastify.initialConfig.caseSensitive, true)
  t.equal(fastify.initialConfig.requestIdHeader, 'request-id-alt')
  t.equal(fastify.initialConfig.pluginTimeout, 20000)
  t.ok(fastify.initialConfig.constraints.version)

  // obfuscated options:
  t.equal(fastify.initialConfig.serverFactory, undefined)
  t.equal(fastify.initialConfig.trustProxy, undefined)
  t.equal(fastify.initialConfig.genReqId, undefined)
  t.equal(fastify.initialConfig.querystringParser, undefined)
  t.equal(fastify.initialConfig.logger, undefined)
  t.equal(fastify.initialConfig.trustProxy, undefined)
})

test('Should throw if you try to modify Fastify.initialConfig', t => {
  t.plan(4)

  const fastify = Fastify({ ignoreTrailingSlash: true })
  try {
    fastify.initialConfig.ignoreTrailingSlash = false
    t.fail()
  } catch (error) {
    t.type(error, TypeError)
    t.equal(error.message, "Cannot assign to read only property 'ignoreTrailingSlash' of object '#<Object>'")
    t.ok(error.stack)
    t.pass()
  }
})

test('We must avoid shallow freezing and ensure that the whole object is freezed', t => {
  t.plan(4)

  const fastify = Fastify({
    https: {
      allowHTTP1: true,
      key: global.context.key,
      cert: global.context.cert
    }
  })

  try {
    fastify.initialConfig.https.allowHTTP1 = false
    t.fail()
  } catch (error) {
    t.type(error, TypeError)
    t.equal(error.message, "Cannot assign to read only property 'allowHTTP1' of object '#<Object>'")
    t.ok(error.stack)
    t.same(fastify.initialConfig.https, {
      allowHTTP1: true
    }, 'key cert removed')
  }
})

test('https value check', t => {
  t.plan(1)

  const fastify = Fastify({})
  t.notOk(fastify.initialConfig.https)
})

test('Return an error if options do not match the validation schema', t => {
  t.plan(6)

  try {
    Fastify({ ignoreTrailingSlash: 'string instead of boolean' })

    t.fail()
  } catch (error) {
    t.type(error, Error)
    t.equal(error.name, 'FastifyError')
    t.equal(error.message, 'Invalid initialization options: \'["must be boolean"]\'')
    t.equal(error.code, 'FST_ERR_INIT_OPTS_INVALID')
    t.ok(error.stack)
    t.pass()
  }
})

test('Original options must not be frozen', t => {
  t.plan(4)

  const originalOptions = {
    https: {
      allowHTTP1: true,
      key: global.context.key,
      cert: global.context.cert
    }
  }

  const fastify = Fastify(originalOptions)

  t.equal(Object.isFrozen(originalOptions), false)
  t.equal(Object.isFrozen(originalOptions.https), false)
  t.equal(Object.isFrozen(fastify.initialConfig), true)
  t.equal(Object.isFrozen(fastify.initialConfig.https), true)
})

test('Original options must not be altered (test deep cloning)', t => {
  t.plan(3)

  const originalOptions = {
    https: {
      allowHTTP1: true,
      key: global.context.key,
      cert: global.context.cert
    }
  }

  const originalOptionsClone = deepClone(originalOptions)

  const fastify = Fastify(originalOptions)

  // initialConfig has been triggered
  t.equal(Object.isFrozen(fastify.initialConfig), true)

  // originalOptions must not have been altered
  t.same(originalOptions.https.key, originalOptionsClone.https.key)
  t.same(originalOptions.https.cert, originalOptionsClone.https.cert)
})

test('Should not have issues when passing stream options to Pino.js', t => {
  t.plan(15)

  const stream = split(JSON.parse)

  const originalOptions = {
    ignoreTrailingSlash: true,
    logger: {
      level: 'trace',
      stream
    }
  }

  let fastify

  try {
    fastify = Fastify(originalOptions)

    t.type(fastify, 'object')
    t.same(fastify.initialConfig, {
      connectionTimeout: 0,
<<<<<<< HEAD
      keepAliveTimeout: 72000,
=======
      keepAliveTimeout: 5000,
      maxRequestsPerSocket: 0,
>>>>>>> 4b389207
      bodyLimit: 1024 * 1024,
      caseSensitive: true,
      disableRequestLogging: false,
      jsonShorthand: true,
      ignoreTrailingSlash: true,
      maxParamLength: 100,
      onProtoPoisoning: 'error',
      onConstructorPoisoning: 'error',
      pluginTimeout: 10000,
      requestIdHeader: 'request-id',
      requestIdLogLabel: 'reqId',
      http2SessionTimeout: 72000,
      exposeHeadRoutes: true
    })
  } catch (error) {
    t.fail()
  }

  fastify.get('/', function (req, reply) {
    t.ok(req.log)
    reply.send({ hello: 'world' })
  })

  stream.once('data', listenAtLogLine => {
    t.ok(listenAtLogLine, 'listen at log message is ok')

    stream.once('data', line => {
      const id = line.reqId
      t.ok(line.reqId, 'reqId is defined')
      t.ok(line.req, 'req is defined')
      t.equal(line.msg, 'incoming request', 'message is set')
      t.equal(line.req.method, 'GET', 'method is get')

      stream.once('data', line => {
        t.equal(line.reqId, id)
        t.ok(line.reqId, 'reqId is defined')
        t.ok(line.res, 'res is defined')
        t.equal(line.msg, 'request completed', 'message is set')
        t.equal(line.res.statusCode, 200, 'statusCode is 200')
        t.ok(line.responseTime, 'responseTime is defined')
      })
    })
  })

  fastify.listen(0, err => {
    t.error(err)
    fastify.server.unref()

    http.get('http://localhost:' + fastify.server.address().port)
  })
})

test('deepFreezeObject() should not throw on TypedArray', t => {
  t.plan(5)

  const object = {
    buffer: Buffer.from(global.context.key),
    dataView: new DataView(new ArrayBuffer(16)),
    float: 1.1,
    integer: 1,
    object: {
      nested: { string: 'string' }
    },
    stream: split(JSON.parse),
    string: 'string'
  }

  try {
    const frozenObject = deepFreezeObject(object)

    // Buffers should not be frozen, as they are Uint8Array inherited instances
    t.equal(Object.isFrozen(frozenObject.buffer), false)

    t.equal(Object.isFrozen(frozenObject), true)
    t.equal(Object.isFrozen(frozenObject.object), true)
    t.equal(Object.isFrozen(frozenObject.object.nested), true)

    t.pass()
  } catch (error) {
    t.fail()
  }
})

test('Fastify.initialConfig should accept the deprecated versioning option', t => {
  t.plan(1)

  function onWarning (warning) {
    t.equal(warning.code, 'FSTDEP009')
  }

  process.on('warning', onWarning)

  const versioning = {
    storage: function () {
      let versions = {}
      return {
        get: (version) => { return versions[version] || null },
        set: (version, store) => { versions[version] = store },
        del: (version) => { delete versions[version] },
        empty: () => { versions = {} }
      }
    },
    deriveVersion: (req, ctx) => {
      return req.headers.accept
    }
  }

  Fastify({ versioning })
  setImmediate(function () {
    process.removeListener('warning', onWarning)
    t.end()
  })
})<|MERGE_RESOLUTION|>--- conflicted
+++ resolved
@@ -23,12 +23,8 @@
 
   const fastifyDefaultOptions = {
     connectionTimeout: 0,
-<<<<<<< HEAD
     keepAliveTimeout: 72000,
-=======
-    keepAliveTimeout: 5000,
     maxRequestsPerSocket: 0,
->>>>>>> 4b389207
     bodyLimit: 1024 * 1024,
     caseSensitive: true,
     disableRequestLogging: false,
@@ -254,12 +250,8 @@
     t.type(fastify, 'object')
     t.same(fastify.initialConfig, {
       connectionTimeout: 0,
-<<<<<<< HEAD
       keepAliveTimeout: 72000,
-=======
-      keepAliveTimeout: 5000,
       maxRequestsPerSocket: 0,
->>>>>>> 4b389207
       bodyLimit: 1024 * 1024,
       caseSensitive: true,
       disableRequestLogging: false,
