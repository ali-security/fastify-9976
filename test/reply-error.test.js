'use strict'

const t = require('tap')
const test = t.test
const net = require('net')
const Fastify = require('..')
const statusCodes = require('http').STATUS_CODES

const codes = Object.keys(statusCodes)
codes.forEach(code => {
  if (Number(code) >= 400) helper(code)
})

function helper (code) {
  test('Reply error handling - code: ' + code, t => {
    t.plan(4)
    const fastify = Fastify()
    const err = new Error('winter is coming')

    fastify.get('/', (req, reply) => {
      reply
        .code(Number(code))
        .send(err)
    })

    fastify.inject({
      method: 'GET',
      url: '/'
    }, (error, res) => {
      t.error(error)
      t.strictEqual(res.statusCode, Number(code))
      t.equal(res.headers['content-type'], 'application/json; charset=utf-8')
      t.deepEqual(
        {
          error: statusCodes[code],
          message: err.message,
          statusCode: Number(code)
        },
        JSON.parse(res.payload)
      )
    })
  })
}

test('preHandler hook error handling with external code', t => {
  t.plan(3)
  const fastify = Fastify()
  const err = new Error('winter is coming')

  fastify.addHook('preHandler', (req, reply, done) => {
    reply.code(400)
    done(err)
  })

  fastify.get('/', () => {})

  fastify.inject({
    method: 'GET',
    url: '/'
  }, (error, res) => {
    t.error(error)
    t.strictEqual(res.statusCode, 400)
    t.deepEqual(
      {
        error: statusCodes['400'],
        message: err.message,
        statusCode: 400
      },
      JSON.parse(res.payload)
    )
  })
})

test('onRequest hook error handling with external done', t => {
  t.plan(3)
  const fastify = Fastify()
  const err = new Error('winter is coming')

  fastify.addHook('onRequest', (req, reply, done) => {
    reply.code(400)
    done(err)
  })

  fastify.get('/', () => {})

  fastify.inject({
    method: 'GET',
    url: '/'
  }, (error, res) => {
    t.error(error)
    t.strictEqual(res.statusCode, 400)
    t.deepEqual(
      {
        error: statusCodes['400'],
        message: err.message,
        statusCode: 400
      },
      JSON.parse(res.payload)
    )
  })
})

test('Should reply 400 on client error', t => {
  t.plan(2)

  const fastify = Fastify()
  fastify.listen(0, err => {
    t.error(err)

    const client = net.connect(fastify.server.address().port)
    client.end('oooops!')

    var chunks = ''
    client.on('data', chunk => {
      chunks += chunk
    })

    client.once('end', () => {
      const body = JSON.stringify({
        error: 'Bad Request',
        message: 'Client Error',
        statusCode: 400
      })
      t.equal(`HTTP/1.1 400 Bad Request\r\nContent-Length: ${body.length}\r\nContent-Type: application/json\r\n\r\n${body}`, chunks)
      fastify.close()
    })
  })
})

test('Error instance sets HTTP status code', t => {
  t.plan(3)
  const fastify = Fastify()
  const err = new Error('winter is coming')
  err.statusCode = 418

  fastify.get('/', () => {
    return Promise.reject(err)
  })

  fastify.inject({
    method: 'GET',
    url: '/'
  }, (error, res) => {
    t.error(error)
    t.strictEqual(res.statusCode, 418)
    t.deepEqual(
      {
        error: statusCodes['418'],
        message: err.message,
        statusCode: 418
      },
      JSON.parse(res.payload)
    )
  })
})

test('Error status code below 400 defaults to 500', t => {
  t.plan(3)
  const fastify = Fastify()
  const err = new Error('winter is coming')
  err.statusCode = 399

  fastify.get('/', () => {
    return Promise.reject(err)
  })

  fastify.inject({
    method: 'GET',
    url: '/'
  }, (error, res) => {
    t.error(error)
    t.strictEqual(res.statusCode, 500)
    t.deepEqual(
      {
        error: statusCodes['500'],
        message: err.message,
        statusCode: 500
      },
      JSON.parse(res.payload)
    )
  })
})

test('Error.status property support', t => {
  t.plan(3)
  const fastify = Fastify()
  const err = new Error('winter is coming')
  err.status = 418

  fastify.get('/', () => {
    return Promise.reject(err)
  })

  fastify.inject({
    method: 'GET',
    url: '/'
  }, (error, res) => {
    t.error(error)
    t.strictEqual(res.statusCode, 418)
    t.deepEqual(
      {
        error: statusCodes['418'],
        message: err.message,
        statusCode: 418
      },
      JSON.parse(res.payload)
    )
  })
})

test('Support rejection with values that are not Error instances', t => {
  const objs = [
    0,
    '',
    [],
    {},
    null,
    undefined,
    123,
    'abc',
    new RegExp(),
    new Date(),
    new Uint8Array()
  ]
  t.plan(objs.length)
  for (const nonErr of objs) {
    t.test('Type: ' + typeof nonErr, t => {
      t.plan(4)
      const fastify = Fastify()

      fastify.get('/', () => {
        return Promise.reject(nonErr)
      })

      fastify.setErrorHandler((err, request, reply) => {
        if (typeof err === 'object') {
          t.deepEqual(err, nonErr)
        } else {
          t.strictEqual(err, nonErr)
        }
        reply.send('error')
      })

      fastify.inject({
        method: 'GET',
        url: '/'
      }, (error, res) => {
        t.error(error)
        t.strictEqual(res.statusCode, 500)
        t.strictEqual(res.payload, 'error')
      })
    })
  }
})

test('invalid schema - ajv', t => {
  t.plan(4)

  const fastify = Fastify()
  fastify.get('/', {
    schema: {
      querystring: {
        type: 'object',
        properties: {
          id: { type: 'number' }
        }
      }
    }
  }, (req, reply) => {
    t.fail('we should not be here')
  })

  fastify.setErrorHandler((err, request, reply) => {
    t.ok(Array.isArray(err.validation))
    reply.send('error')
  })

  fastify.inject({
    url: '/?id=abc',
    method: 'GET'
  }, (err, res) => {
    t.error(err)
    t.strictEqual(res.statusCode, 400)
    t.strictEqual(res.payload, 'error')
  })
})

test('should set the status code and the headers from the error object (from route handler)', t => {
  t.plan(4)
  const fastify = Fastify()

  fastify.get('/', (req, reply) => {
    const error = new Error('kaboom')
    error.headers = { hello: 'world' }
    error.statusCode = 400
    reply.send(error)
  })

  fastify.inject({
    url: '/',
    method: 'GET'
  }, (err, res) => {
    t.error(err)
    t.strictEqual(res.statusCode, 400)
    t.strictEqual(res.headers.hello, 'world')
    t.deepEqual(JSON.parse(res.payload), {
      error: 'Bad Request',
      message: 'kaboom',
      statusCode: 400
    })
  })
})

test('should set the status code and the headers from the error object (from custom error handler)', t => {
  t.plan(6)
  const fastify = Fastify()

  fastify.get('/', (req, reply) => {
    const error = new Error('ouch')
    error.statusCode = 401
    reply.send(error)
  })

  fastify.setErrorHandler((err, request, reply) => {
    t.is(err.message, 'ouch')
    t.is(reply.raw.statusCode, 401)
    const error = new Error('kaboom')
    error.headers = { hello: 'world' }
    error.statusCode = 400
    reply.send(error)
  })

  fastify.inject({
    url: '/',
    method: 'GET'
  }, (err, res) => {
    t.error(err)
    t.strictEqual(res.statusCode, 400)
    t.strictEqual(res.headers.hello, 'world')
    t.deepEqual(JSON.parse(res.payload), {
      error: 'Bad Request',
      message: 'kaboom',
      statusCode: 400
    })
  })
})

// Issue 595 https://github.com/fastify/fastify/issues/595
test('\'*\' should throw an error due to serializer can not handle the payload type', t => {
  t.plan(3)
  const fastify = Fastify()

  fastify.get('/', (req, reply) => {
    reply.type('text/html')
    try {
      reply.send({})
    } catch (err) {
      t.type(err, TypeError)
      t.is(err.code, 'FST_ERR_REP_INVALID_PAYLOAD_TYPE')
      t.is(err.message, "Attempted to send payload of invalid type 'object'. Expected a string or Buffer.")
    }
  })

  fastify.inject({
    url: '/',
    method: 'GET'
  }, (e, res) => {
    t.fail('should not be called')
  })
})

test('should throw an error if the custom serializer does not serialize the payload to a valid type', t => {
  t.plan(3)
  const fastify = Fastify()

  fastify.get('/', (req, reply) => {
    try {
      reply
        .type('text/html')
        .serializer(payload => payload)
        .send({})
    } catch (err) {
      t.type(err, TypeError)
      t.is(err.code, 'FST_ERR_REP_INVALID_PAYLOAD_TYPE')
      t.is(err.message, "Attempted to send payload of invalid type 'object'. Expected a string or Buffer.")
    }
  })

  fastify.inject({
    url: '/',
    method: 'GET'
  }, (e, res) => {
    t.fail('should not be called')
  })
})

// Issue 2078 https://github.com/fastify/fastify/issues/2078
// Supported error code list: http://www.iana.org/assignments/http-status-codes/http-status-codes.xhtml
const invalidErrorCodes = [
  undefined,
  null,
  'error_code',
  700 // out of the 100-600 range
]
invalidErrorCodes.forEach((invalidCode) => {
  test(`should throw error if error code is ${invalidCode}`, t => {
    t.plan(2)
    const fastify = Fastify()
    fastify.get('/', (request, reply) => {
      try {
        return reply.code(invalidCode).send('You should not read this')
      } catch (err) {
        t.is(err.code, 'FST_ERR_BAD_STATUS_CODE')
<<<<<<< HEAD
        t.is(err.message, 'Called reply with malformed status code')
=======
        t.is(err.message, `FST_ERR_BAD_STATUS_CODE: Called reply with an invalid status code: ${String(invalidCode)}`)
>>>>>>> 13595c89
      }
    })
    fastify.inject({
      url: '/',
      method: 'GET'
    }, (e, res) => {
      t.fail('should not be called')
    })
  })
})<|MERGE_RESOLUTION|>--- conflicted
+++ resolved
@@ -411,11 +411,7 @@
         return reply.code(invalidCode).send('You should not read this')
       } catch (err) {
         t.is(err.code, 'FST_ERR_BAD_STATUS_CODE')
-<<<<<<< HEAD
-        t.is(err.message, 'Called reply with malformed status code')
-=======
-        t.is(err.message, `FST_ERR_BAD_STATUS_CODE: Called reply with an invalid status code: ${String(invalidCode)}`)
->>>>>>> 13595c89
+        t.is(err.message, 'Called reply with an invalid status code: ' + invalidCode)
       }
     })
     fastify.inject({
