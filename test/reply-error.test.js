--- conflicted
+++ resolved
@@ -635,9 +635,6 @@
 
   const reply = await fastify.inject({ method: 'GET', url: '/' })
   t.equal(reply.statusCode, 500)
-<<<<<<< HEAD
-=======
-  t.equal(JSON.parse(reply.body).foo, 'bar')
 })
 
 test('setting content-type on reply object should not hang the server case 1', t => {
@@ -709,5 +706,4 @@
     t.error(err)
     t.equal(res.statusCode, 200)
   })
->>>>>>> 4b389207
 })