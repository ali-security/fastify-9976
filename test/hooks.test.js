'use strict'

const t = require('tap')
const test = t.test
const sget = require('simple-get').concat
const stream = require('stream')
const Fastify = require('..')
const fp = require('fastify-plugin')
const fs = require('fs')
const split = require('split2')
const symbols = require('../lib/symbols.js')

const payload = { hello: 'world' }

test('hooks', t => {
  t.plan(38)
  const fastify = Fastify()

  try {
    fastify.addHook('preHandler', function (request, reply, done) {
      t.is(request.test, 'the request is coming')
      t.is(reply.test, 'the reply has come')
      if (request.raw.method === 'HEAD') {
        done(new Error('some error'))
      } else {
        done()
      }
    })
    t.pass()
  } catch (e) {
    t.fail()
  }

  try {
    fastify.addHook('preParsing', function (request, reply, done) {
      request.preParsing = true
      t.is(request.test, 'the request is coming')
      t.is(reply.test, 'the reply has come')
      done()
    })
    t.pass()
  } catch (e) {
    t.fail()
  }

  try {
    fastify.addHook('preValidation', function (request, reply, done) {
      t.is(request.preParsing, true)
      t.is(request.test, 'the request is coming')
      t.is(reply.test, 'the reply has come')
      done()
    })
    t.pass()
  } catch (e) {
    t.fail()
  }

  try {
    fastify.addHook('preSerialization', function (request, reply, payload, done) {
      t.ok('preSerialization called')
      done()
    })
    t.pass()
  } catch (e) {
    t.fail()
  }

  try {
    fastify.addHook('onRequest', function (request, reply, done) {
      request.test = 'the request is coming'
      reply.test = 'the reply has come'
      if (request.raw.method === 'DELETE') {
        done(new Error('some error'))
      } else {
        done()
      }
    })
    t.pass()
  } catch (e) {
    t.fail()
  }

  fastify.addHook('onResponse', function (request, reply, done) {
    t.ok('onResponse called')
    done()
  })

  fastify.addHook('onSend', function (req, reply, thePayload, done) {
    t.ok('onSend called')
    done()
  })

  fastify.route({
    method: 'GET',
    url: '/',
    handler: function (req, reply) {
      t.is(req.test, 'the request is coming')
      t.is(reply.test, 'the reply has come')
      reply.code(200).send(payload)
    },
    onResponse: function (req, reply, done) {
      t.ok('onResponse inside hook')
    },
    response: {
      200: {
        type: 'object'
      }
    }
  })

  fastify.head('/', function (req, reply) {
    reply.code(200).send(payload)
  })

  fastify.delete('/', function (req, reply) {
    reply.code(200).send(payload)
  })

  fastify.listen(0, err => {
    t.error(err)
    fastify.server.unref()

    sget({
      method: 'GET',
      url: 'http://localhost:' + fastify.server.address().port
    }, (err, response, body) => {
      t.error(err)
      t.strictEqual(response.statusCode, 200)
      t.strictEqual(response.headers['content-length'], '' + body.length)
      t.deepEqual(JSON.parse(body), { hello: 'world' })
    })

    sget({
      method: 'HEAD',
      url: 'http://localhost:' + fastify.server.address().port
    }, (err, response, body) => {
      t.error(err)
      t.strictEqual(response.statusCode, 500)
    })

    sget({
      method: 'DELETE',
      url: 'http://localhost:' + fastify.server.address().port
    }, (err, response, body) => {
      t.error(err)
      t.strictEqual(response.statusCode, 500)
    })
  })
})

test('onRequest hook should support encapsulation / 1', t => {
  t.plan(5)
  const fastify = Fastify()

  fastify.register((instance, opts, done) => {
    instance.addHook('onRequest', (req, reply, done) => {
      t.strictEqual(req.raw.url, '/plugin')
      done()
    })

    instance.get('/plugin', (request, reply) => {
      reply.send()
    })

    done()
  })

  fastify.get('/root', (request, reply) => {
    reply.send()
  })

  fastify.inject('/root', (err, res) => {
    t.error(err)
    t.strictEqual(res.statusCode, 200)
  })

  fastify.inject('/plugin', (err, res) => {
    t.error(err)
    t.strictEqual(res.statusCode, 200)
  })
})

test('onRequest hook should support encapsulation / 2', t => {
  t.plan(3)
  const fastify = Fastify()
  var pluginInstance

  fastify.addHook('onRequest', () => {})

  fastify.register((instance, opts, done) => {
    instance.addHook('onRequest', () => {})
    pluginInstance = instance
    done()
  })

  fastify.ready(err => {
    t.error(err)
    t.is(fastify[symbols.kHooks].onRequest.length, 1)
    t.is(pluginInstance[symbols.kHooks].onRequest.length, 2)
  })
})

test('onRequest hook should support encapsulation / 3', t => {
  t.plan(20)
  const fastify = Fastify()
  fastify.decorate('hello', 'world')

  fastify.addHook('onRequest', function (req, reply, done) {
    t.ok(this.hello)
    t.ok(this.hello2)
    req.first = true
    done()
  })

  fastify.decorate('hello2', 'world')

  fastify.get('/first', (req, reply) => {
    t.ok(req.first)
    t.notOk(req.second)
    reply.send({ hello: 'world' })
  })

  fastify.register((instance, opts, done) => {
    instance.decorate('hello3', 'world')
    instance.addHook('onRequest', function (req, reply, done) {
      t.ok(this.hello)
      t.ok(this.hello2)
      t.ok(this.hello3)
      req.second = true
      done()
    })

    instance.get('/second', (req, reply) => {
      t.ok(req.first)
      t.ok(req.second)
      reply.send({ hello: 'world' })
    })

    done()
  })

  fastify.listen(0, err => {
    t.error(err)
    fastify.server.unref()

    sget({
      method: 'GET',
      url: 'http://localhost:' + fastify.server.address().port + '/first'
    }, (err, response, body) => {
      t.error(err)
      t.strictEqual(response.statusCode, 200)
      t.strictEqual(response.headers['content-length'], '' + body.length)
      t.deepEqual(JSON.parse(body), { hello: 'world' })
    })

    sget({
      method: 'GET',
      url: 'http://localhost:' + fastify.server.address().port + '/second'
    }, (err, response, body) => {
      t.error(err)
      t.strictEqual(response.statusCode, 200)
      t.strictEqual(response.headers['content-length'], '' + body.length)
      t.deepEqual(JSON.parse(body), { hello: 'world' })
    })
  })
})

test('preHandler hook should support encapsulation / 5', t => {
  t.plan(17)
  const fastify = Fastify()
  fastify.decorate('hello', 'world')

  fastify.addHook('preHandler', function (req, res, done) {
    t.ok(this.hello)
    req.first = true
    done()
  })

  fastify.get('/first', (req, reply) => {
    t.ok(req.first)
    t.notOk(req.second)
    reply.send({ hello: 'world' })
  })

  fastify.register((instance, opts, done) => {
    instance.decorate('hello2', 'world')
    instance.addHook('preHandler', function (req, res, done) {
      t.ok(this.hello)
      t.ok(this.hello2)
      req.second = true
      done()
    })

    instance.get('/second', (req, reply) => {
      t.ok(req.first)
      t.ok(req.second)
      reply.send({ hello: 'world' })
    })

    done()
  })

  fastify.listen(0, err => {
    t.error(err)
    fastify.server.unref()

    sget({
      method: 'GET',
      url: 'http://localhost:' + fastify.server.address().port + '/first'
    }, (err, response, body) => {
      t.error(err)
      t.strictEqual(response.statusCode, 200)
      t.strictEqual(response.headers['content-length'], '' + body.length)
      t.deepEqual(JSON.parse(body), { hello: 'world' })
    })

    sget({
      method: 'GET',
      url: 'http://localhost:' + fastify.server.address().port + '/second'
    }, (err, response, body) => {
      t.error(err)
      t.strictEqual(response.statusCode, 200)
      t.strictEqual(response.headers['content-length'], '' + body.length)
      t.deepEqual(JSON.parse(body), { hello: 'world' })
    })
  })
})

test('onRoute hook should be called / 1', t => {
  t.plan(2)
  const fastify = Fastify()

  fastify.register((instance, opts, done) => {
    instance.addHook('onRoute', () => {
      t.pass()
    })
    instance.get('/', opts, function (req, reply) {
      reply.send()
    })
    done()
  })

  fastify.ready(err => {
    t.error(err)
  })
})

test('onRoute hook should be called / 2', t => {
  t.plan(5)
  let firstHandler = 0
  let secondHandler = 0
  const fastify = Fastify()
  fastify.addHook('onRoute', (route) => {
    t.pass()
    firstHandler++
  })

  fastify.register((instance, opts, done) => {
    instance.addHook('onRoute', (route) => {
      t.pass()
      secondHandler++
    })
    instance.get('/', opts, function (req, reply) {
      reply.send()
    })
    done()
  })
    .after(() => {
      t.strictEqual(firstHandler, 1)
      t.strictEqual(secondHandler, 1)
    })

  fastify.ready(err => {
    t.error(err)
  })
})

test('onRoute hook should be called / 3', t => {
  t.plan(5)
  const fastify = Fastify()

  function handler (req, reply) {
    reply.send()
  }

  fastify.addHook('onRoute', (route) => {
    t.pass()
  })

  fastify.register((instance, opts, done) => {
    instance.addHook('onRoute', (route) => {
      t.pass()
    })
    instance.get('/a', handler)
    done()
  })
    .after((err, done) => {
      t.error(err)
      setTimeout(() => {
        fastify.get('/b', handler)
        done()
      }, 10)
    })

  fastify.ready(err => {
    t.error(err)
  })
})

test('onRoute hook should be called (encapsulation support) / 4', t => {
  t.plan(4)
  const fastify = Fastify()

  fastify.addHook('onRoute', () => {
    t.pass()
  })

  fastify.register((instance, opts, next) => {
    instance.addHook('onRoute', () => {
      t.pass()
    })
    instance.get('/nested', opts, function (req, reply) {
      reply.send()
    })
    next()
  })

  fastify.get('/', function (req, reply) {
    reply.send()
  })

  fastify.ready(err => {
    t.error(err)
  })
})

test('onRoute hook should be called (encapsulation support) / 5', t => {
  t.plan(2)
  const fastify = Fastify()

  fastify.get('/first', function (req, reply) {
    reply.send()
  })

  fastify.register((instance, opts, next) => {
    instance.addHook('onRoute', () => {
      t.pass()
    })
    instance.get('/nested', opts, function (req, reply) {
      reply.send()
    })
    next()
  })

  fastify.get('/second', function (req, reply) {
    reply.send()
  })

  fastify.ready(err => {
    t.error(err)
  })
})

test('onRoute hook should be called (encapsulation support) / 6', t => {
  t.plan(1)
  const fastify = Fastify()

  fastify.get('/first', function (req, reply) {
    reply.send()
  })

  fastify.addHook('onRoute', () => {
    t.fail('This should not be called')
  })

  fastify.ready(err => {
    t.error(err)
  })
})

test('onRoute should keep the context', t => {
  t.plan(4)
  const fastify = Fastify()
  fastify.register((instance, opts, done) => {
    instance.decorate('test', true)
    instance.addHook('onRoute', onRoute)
    t.ok(instance.prototype === fastify.prototype)

    function onRoute (route) {
      t.ok(this.test)
      t.strictEqual(this, instance)
    }

    instance.get('/', opts, function (req, reply) {
      reply.send()
    })

    done()
  })

  fastify.close((err) => {
    t.error(err)
  })
})

test('onRoute hook should pass correct route', t => {
  t.plan(7)
  const fastify = Fastify()
  fastify.addHook('onRoute', (route) => {
    t.strictEqual(route.method, 'GET')
    t.strictEqual(route.url, '/')
    t.strictEqual(route.path, '/')
  })

  fastify.register((instance, opts, done) => {
    instance.addHook('onRoute', (route) => {
      t.strictEqual(route.method, 'GET')
      t.strictEqual(route.url, '/')
      t.strictEqual(route.path, '/')
    })
    instance.get('/', opts, function (req, reply) {
      reply.send()
    })
    done()
  })

  fastify.ready(err => {
    t.error(err)
  })
})

test('onRoute hook should pass correct route with custom prefix', t => {
  t.plan(9)
  const fastify = Fastify()
  fastify.addHook('onRoute', function (route) {
    t.strictEqual(route.method, 'GET')
    t.strictEqual(route.url, '/v1/foo')
    t.strictEqual(route.path, '/v1/foo')
    t.strictEqual(route.prefix, '/v1')
  })

  fastify.register((instance, opts, done) => {
    instance.addHook('onRoute', function (route) {
      t.strictEqual(route.method, 'GET')
      t.strictEqual(route.url, '/v1/foo')
      t.strictEqual(route.path, '/v1/foo')
      t.strictEqual(route.prefix, '/v1')
    })
    instance.get('/foo', opts, function (req, reply) {
      reply.send()
    })
    done()
  }, { prefix: '/v1' })

  fastify.ready(err => {
    t.error(err)
  })
})

test('onRoute hook should pass correct route with custom options', t => {
  t.plan(6)
  const fastify = Fastify()
  fastify.register((instance, opts, done) => {
    instance.addHook('onRoute', function (route) {
      t.strictEqual(route.method, 'GET')
      t.strictEqual(route.url, '/foo')
      t.strictEqual(route.logLevel, 'info')
      t.strictEqual(route.bodyLimit, 100)
      t.type(route.logSerializers.test, 'function')
    })
    instance.get('/foo', {
      logLevel: 'info',
      bodyLimit: 100,
      logSerializers: {
        test: value => value
      }
    }, function (req, reply) {
      reply.send()
    })
    done()
  })

  fastify.ready(err => {
    t.error(err)
  })
})

test('onRoute hook should receive any route option', t => {
  t.plan(4)
  const fastify = Fastify()
  fastify.register((instance, opts, done) => {
    instance.addHook('onRoute', function (route) {
      t.strictEqual(route.method, 'GET')
      t.strictEqual(route.url, '/foo')
      t.strictEqual(route.auth, 'basic')
    })
    instance.get('/foo', { auth: 'basic' }, function (req, reply) {
      reply.send()
    })
    done()
  })

  fastify.ready(err => {
    t.error(err)
  })
})

test('onRoute hook should preserve system route configuration', t => {
  t.plan(4)
  const fastify = Fastify()
  fastify.register((instance, opts, done) => {
    instance.addHook('onRoute', function (route) {
      t.strictEqual(route.method, 'GET')
      t.strictEqual(route.url, '/foo')
      t.strictEqual(route.handler.length, 2)
    })
    instance.get('/foo', { url: '/bar', method: 'POST' }, function (req, reply) {
      reply.send()
    })
    done()
  })

  fastify.ready(err => {
    t.error(err)
  })
})

test('onRoute hook should preserve handler function in options of shorthand route system configuration', t => {
  t.plan(2)

  const handler = (req, reply) => {}

  const fastify = Fastify()
  fastify.register((instance, opts, done) => {
    instance.addHook('onRoute', function (route) {
      t.strictEqual(route.handler, handler)
    })
    instance.get('/foo', { handler })
    done()
  })

  fastify.ready(err => {
    t.error(err)
  })
})

<<<<<<< HEAD
=======
test('onRoute hook should able to change the route url', t => {
  t.plan(5)

  const fastify = Fastify()

  fastify.register((instance, opts, next) => {
    instance.addHook('onRoute', (route) => {
      t.strictEqual(route.url, '/föö')
      route.url = encodeURI(route.url)
    })

    instance.get('/föö', (request, reply) => {
      reply.send('here /föö')
    })

    next()
  })

  fastify.listen(0, err => {
    t.error(err)
    fastify.server.unref()

    sget({
      method: 'GET',
      url: 'http://localhost:' + fastify.server.address().port + encodeURI('/föö')
    }, (err, response, body) => {
      t.error(err)
      t.strictEqual(response.statusCode, 200)
      t.strictEqual(body.toString(), 'here /föö')
    })
  })
})

>>>>>>> 9b533f50
test('onRoute hook that throws should be caught ', t => {
  t.plan(1)
  const fastify = Fastify()

  fastify.register((instance, opts, next) => {
    instance.addHook('onRoute', () => {
      throw new Error('snap')
    })
    instance.get('/', opts, function (req, reply) {
      reply.send()
    })
    next()
  })

  fastify.ready(err => {
    t.ok(err)
  })
})

test('onResponse hook should log request error', t => {
  t.plan(4)

  let fastify = null
  const logStream = split(JSON.parse)
  try {
    fastify = Fastify({
      logger: {
        stream: logStream,
        level: 'error'
      }
    })
  } catch (e) {
    t.fail()
  }

  logStream.once('data', line => {
    t.equal(line.msg, 'request errored')
    t.equal(line.level, 50)
  })

  fastify.addHook('onResponse', (request, reply, done) => {
    done(new Error('kaboom'))
  })

  fastify.get('/root', (request, reply) => {
    reply.send()
  })

  fastify.inject('/root', (err, res) => {
    t.error(err)
    t.strictEqual(res.statusCode, 200)
  })
})

test('onResponse hook should support encapsulation / 1', t => {
  t.plan(5)
  const fastify = Fastify()

  fastify.register((instance, opts, done) => {
    instance.addHook('onResponse', (request, reply, done) => {
      t.strictEqual(reply.plugin, true)
      done()
    })

    instance.get('/plugin', (request, reply) => {
      reply.plugin = true
      reply.send()
    })

    done()
  })

  fastify.get('/root', (request, reply) => {
    reply.send()
  })

  fastify.inject('/root', (err, res) => {
    t.error(err)
    t.strictEqual(res.statusCode, 200)
  })

  fastify.inject('/plugin', (err, res) => {
    t.error(err)
    t.strictEqual(res.statusCode, 200)
  })
})

test('onResponse hook should support encapsulation / 2', t => {
  t.plan(3)
  const fastify = Fastify()
  var pluginInstance

  fastify.addHook('onResponse', () => {})

  fastify.register((instance, opts, done) => {
    instance.addHook('onResponse', () => {})
    pluginInstance = instance
    done()
  })

  fastify.ready(err => {
    t.error(err)
    t.is(fastify[symbols.kHooks].onResponse.length, 1)
    t.is(pluginInstance[symbols.kHooks].onResponse.length, 2)
  })
})

test('onResponse hook should support encapsulation / 3', t => {
  t.plan(16)
  const fastify = Fastify()
  fastify.decorate('hello', 'world')

  fastify.addHook('onResponse', function (request, reply, done) {
    t.ok(this.hello)
    t.ok('onResponse called')
    done()
  })

  fastify.get('/first', (req, reply) => {
    reply.send({ hello: 'world' })
  })

  fastify.register((instance, opts, done) => {
    instance.decorate('hello2', 'world')
    instance.addHook('onResponse', function (request, reply, done) {
      t.ok(this.hello)
      t.ok(this.hello2)
      t.ok('onResponse called')
      done()
    })

    instance.get('/second', (req, reply) => {
      reply.send({ hello: 'world' })
    })

    done()
  })

  fastify.listen(0, err => {
    t.error(err)
    fastify.server.unref()

    sget({
      method: 'GET',
      url: 'http://localhost:' + fastify.server.address().port + '/first'
    }, (err, response, body) => {
      t.error(err)
      t.strictEqual(response.statusCode, 200)
      t.strictEqual(response.headers['content-length'], '' + body.length)
      t.deepEqual(JSON.parse(body), { hello: 'world' })
    })

    sget({
      method: 'GET',
      url: 'http://localhost:' + fastify.server.address().port + '/second'
    }, (err, response, body) => {
      t.error(err)
      t.strictEqual(response.statusCode, 200)
      t.strictEqual(response.headers['content-length'], '' + body.length)
      t.deepEqual(JSON.parse(body), { hello: 'world' })
    })
  })
})

test('onSend hook should support encapsulation / 1', t => {
  t.plan(3)
  const fastify = Fastify()
  var pluginInstance

  fastify.addHook('onSend', () => {})

  fastify.register((instance, opts, done) => {
    instance.addHook('onSend', () => {})
    pluginInstance = instance
    done()
  })

  fastify.ready(err => {
    t.error(err)
    t.is(fastify[symbols.kHooks].onSend.length, 1)
    t.is(pluginInstance[symbols.kHooks].onSend.length, 2)
  })
})

test('onSend hook should support encapsulation / 2', t => {
  t.plan(16)
  const fastify = Fastify()
  fastify.decorate('hello', 'world')

  fastify.addHook('onSend', function (request, reply, thePayload, done) {
    t.ok(this.hello)
    t.ok('onSend called')
    done()
  })

  fastify.get('/first', (req, reply) => {
    reply.send({ hello: 'world' })
  })

  fastify.register((instance, opts, done) => {
    instance.decorate('hello2', 'world')
    instance.addHook('onSend', function (request, reply, thePayload, done) {
      t.ok(this.hello)
      t.ok(this.hello2)
      t.ok('onSend called')
      done()
    })

    instance.get('/second', (req, reply) => {
      reply.send({ hello: 'world' })
    })

    done()
  })

  fastify.listen(0, err => {
    t.error(err)
    fastify.server.unref()

    sget({
      method: 'GET',
      url: 'http://localhost:' + fastify.server.address().port + '/first'
    }, (err, response, body) => {
      t.error(err)
      t.strictEqual(response.statusCode, 200)
      t.strictEqual(response.headers['content-length'], '' + body.length)
      t.deepEqual(JSON.parse(body), { hello: 'world' })
    })

    sget({
      method: 'GET',
      url: 'http://localhost:' + fastify.server.address().port + '/second'
    }, (err, response, body) => {
      t.error(err)
      t.strictEqual(response.statusCode, 200)
      t.strictEqual(response.headers['content-length'], '' + body.length)
      t.deepEqual(JSON.parse(body), { hello: 'world' })
    })
  })
})

test('onSend hook is called after payload is serialized and headers are set', t => {
  t.plan(30)
  const fastify = Fastify()

  fastify.register((instance, opts, done) => {
    const thePayload = { hello: 'world' }

    instance.addHook('onSend', function (request, reply, payload, done) {
      t.deepEqual(JSON.parse(payload), thePayload)
      t.strictEqual(reply[symbols.kReplyHeaders]['content-type'], 'application/json; charset=utf-8')
      done()
    })

    instance.get('/json', (request, reply) => {
      reply.send(thePayload)
    })

    done()
  })

  fastify.register((instance, opts, done) => {
    instance.addHook('onSend', function (request, reply, payload, done) {
      t.strictEqual(payload, 'some text')
      t.strictEqual(reply[symbols.kReplyHeaders]['content-type'], 'text/plain; charset=utf-8')
      done()
    })

    instance.get('/text', (request, reply) => {
      reply.send('some text')
    })

    done()
  })

  fastify.register((instance, opts, done) => {
    const thePayload = Buffer.from('buffer payload')

    instance.addHook('onSend', function (request, reply, payload, done) {
      t.strictEqual(payload, thePayload)
      t.strictEqual(reply[symbols.kReplyHeaders]['content-type'], 'application/octet-stream')
      done()
    })

    instance.get('/buffer', (request, reply) => {
      reply.send(thePayload)
    })

    done()
  })

  fastify.register((instance, opts, done) => {
    var chunk = 'stream payload'
    const thePayload = new stream.Readable({
      read () {
        this.push(chunk)
        chunk = null
      }
    })

    instance.addHook('onSend', function (request, reply, payload, done) {
      t.strictEqual(payload, thePayload)
      t.strictEqual(reply[symbols.kReplyHeaders]['content-type'], 'application/octet-stream')
      done()
    })

    instance.get('/stream', (request, reply) => {
      reply.send(thePayload)
    })

    done()
  })

  fastify.register((instance, opts, done) => {
    const serializedPayload = 'serialized'

    instance.addHook('onSend', function (request, reply, payload, done) {
      t.strictEqual(payload, serializedPayload)
      t.strictEqual(reply[symbols.kReplyHeaders]['content-type'], 'text/custom')
      done()
    })

    instance.get('/custom-serializer', (request, reply) => {
      reply
        .serializer(() => serializedPayload)
        .type('text/custom')
        .send('needs to be serialized')
    })

    done()
  })

  fastify.inject({
    method: 'GET',
    url: '/json'
  }, (err, res) => {
    t.error(err)
    t.strictEqual(res.statusCode, 200)
    t.deepEqual(JSON.parse(res.payload), { hello: 'world' })
    t.strictEqual(res.headers['content-length'], '17')
  })

  fastify.inject({
    method: 'GET',
    url: '/text'
  }, (err, res) => {
    t.error(err)
    t.strictEqual(res.statusCode, 200)
    t.deepEqual(res.payload, 'some text')
    t.strictEqual(res.headers['content-length'], '9')
  })

  fastify.inject({
    method: 'GET',
    url: '/buffer'
  }, (err, res) => {
    t.error(err)
    t.strictEqual(res.statusCode, 200)
    t.deepEqual(res.payload, 'buffer payload')
    t.strictEqual(res.headers['content-length'], '14')
  })

  fastify.inject({
    method: 'GET',
    url: '/stream'
  }, (err, res) => {
    t.error(err)
    t.strictEqual(res.statusCode, 200)
    t.deepEqual(res.payload, 'stream payload')
    t.strictEqual(res.headers['transfer-encoding'], 'chunked')
  })

  fastify.inject({
    method: 'GET',
    url: '/custom-serializer'
  }, (err, res) => {
    t.error(err)
    t.strictEqual(res.statusCode, 200)
    t.deepEqual(res.payload, 'serialized')
    t.strictEqual(res.headers['content-type'], 'text/custom')
  })
})

test('modify payload', t => {
  t.plan(10)
  const fastify = Fastify()
  const payload = { hello: 'world' }
  const modifiedPayload = { hello: 'modified' }
  const anotherPayload = '"winter is coming"'

  fastify.addHook('onSend', function (request, reply, thePayload, done) {
    t.ok('onSend called')
    t.deepEqual(JSON.parse(thePayload), payload)
    thePayload = thePayload.replace('world', 'modified')
    done(null, thePayload)
  })

  fastify.addHook('onSend', function (request, reply, thePayload, done) {
    t.ok('onSend called')
    t.deepEqual(JSON.parse(thePayload), modifiedPayload)
    done(null, anotherPayload)
  })

  fastify.addHook('onSend', function (request, reply, thePayload, done) {
    t.ok('onSend called')
    t.strictEqual(thePayload, anotherPayload)
    done()
  })

  fastify.get('/', (req, reply) => {
    reply.send(payload)
  })

  fastify.inject({
    method: 'GET',
    url: '/'
  }, (err, res) => {
    t.error(err)
    t.strictEqual(res.payload, anotherPayload)
    t.strictEqual(res.statusCode, 200)
    t.strictEqual(res.headers['content-length'], '18')
  })
})

test('clear payload', t => {
  t.plan(6)
  const fastify = Fastify()

  fastify.addHook('onSend', function (request, reply, payload, done) {
    t.ok('onSend called')
    reply.code(304)
    done(null, null)
  })

  fastify.get('/', (req, reply) => {
    reply.send({ hello: 'world' })
  })

  fastify.inject({
    method: 'GET',
    url: '/'
  }, (err, res) => {
    t.error(err)
    t.strictEqual(res.statusCode, 304)
    t.strictEqual(res.payload, '')
    t.strictEqual(res.headers['content-length'], undefined)
    t.strictEqual(res.headers['content-type'], 'application/json; charset=utf-8')
  })
})

test('onSend hook throws', t => {
  t.plan(7)
  const fastify = Fastify()
  fastify.addHook('onSend', function (request, reply, payload, done) {
    if (request.raw.method === 'DELETE') {
      done(new Error('some error'))
      return
    }
    done()
  })

  fastify.get('/', (req, reply) => {
    reply.send({ hello: 'world' })
  })

  fastify.delete('/', (req, reply) => {
    reply.send({ hello: 'world' })
  })

  fastify.listen(0, err => {
    t.error(err)
    fastify.server.unref()
    sget({
      method: 'GET',
      url: 'http://localhost:' + fastify.server.address().port
    }, (err, response, body) => {
      t.error(err)
      t.strictEqual(response.statusCode, 200)
      t.strictEqual(response.headers['content-length'], '' + body.length)
      t.deepEqual(JSON.parse(body), { hello: 'world' })
    })
    sget({
      method: 'DELETE',
      url: 'http://localhost:' + fastify.server.address().port
    }, (err, response, body) => {
      t.error(err)
      t.strictEqual(response.statusCode, 500)
    })
  })
})

test('onSend hook should receive valid request and reply objects if onRequest hook fails', t => {
  t.plan(4)
  const fastify = Fastify()

  fastify.decorateRequest('testDecorator', 'testDecoratorVal')
  fastify.decorateReply('testDecorator', 'testDecoratorVal')

  fastify.addHook('onRequest', function (req, reply, done) {
    done(new Error('onRequest hook failed'))
  })

  fastify.addHook('onSend', function (request, reply, payload, done) {
    t.strictEqual(request.testDecorator, 'testDecoratorVal')
    t.strictEqual(reply.testDecorator, 'testDecoratorVal')
    done()
  })

  fastify.get('/', (req, reply) => {
    reply.send('hello')
  })

  fastify.inject({
    method: 'GET',
    url: '/'
  }, (err, res) => {
    t.error(err)
    t.strictEqual(res.statusCode, 500)
  })
})

test('onSend hook should receive valid request and reply objects if middleware fails', t => {
  t.plan(4)
  const fastify = Fastify()

  fastify.decorateRequest('testDecorator', 'testDecoratorVal')
  fastify.decorateReply('testDecorator', 'testDecoratorVal')

  fastify.use(function (req, res, done) {
    done(new Error('middlware failed'))
  })

  fastify.addHook('onSend', function (request, reply, payload, done) {
    t.strictEqual(request.testDecorator, 'testDecoratorVal')
    t.strictEqual(reply.testDecorator, 'testDecoratorVal')
    done()
  })

  fastify.get('/', (req, reply) => {
    reply.send('hello')
  })

  fastify.inject({
    method: 'GET',
    url: '/'
  }, (err, res) => {
    t.error(err)
    t.strictEqual(res.statusCode, 500)
  })
})

test('onSend hook should receive valid request and reply objects if a custom content type parser fails', t => {
  t.plan(4)
  const fastify = Fastify()

  fastify.decorateRequest('testDecorator', 'testDecoratorVal')
  fastify.decorateReply('testDecorator', 'testDecoratorVal')

  fastify.addContentTypeParser('*', function (req, done) {
    done(new Error('content type parser failed'))
  })

  fastify.addHook('onSend', function (request, reply, payload, done) {
    t.strictEqual(request.testDecorator, 'testDecoratorVal')
    t.strictEqual(reply.testDecorator, 'testDecoratorVal')
    done()
  })

  fastify.get('/', (req, reply) => {
    reply.send('hello')
  })

  fastify.inject({
    method: 'POST',
    url: '/',
    payload: 'body'
  }, (err, res) => {
    t.error(err)
    t.strictEqual(res.statusCode, 500)
  })
})

test('cannot add hook after binding', t => {
  t.plan(2)
  const instance = Fastify()

  instance.get('/', function (request, reply) {
    reply.send({ hello: 'world' })
  })

  instance.listen(0, err => {
    t.error(err)
    t.tearDown(instance.server.close.bind(instance.server))

    try {
      instance.addHook('onRequest', () => {})
      t.fail()
    } catch (e) {
      t.pass()
    }
  })
})

test('onRequest hooks should be able to block a request', t => {
  t.plan(5)
  const fastify = Fastify()

  fastify.addHook('onRequest', (req, reply, done) => {
    reply.send('hello')
    done()
  })

  fastify.addHook('onRequest', (req, reply, done) => {
    t.fail('this should not be called')
  })

  fastify.addHook('preHandler', (req, reply, done) => {
    t.fail('this should not be called')
  })

  fastify.addHook('onSend', (req, reply, payload, done) => {
    t.ok('called')
    done()
  })

  fastify.addHook('onResponse', (request, reply, done) => {
    t.ok('called')
    done()
  })

  fastify.get('/', function (request, reply) {
    t.fail('we should not be here')
  })

  fastify.inject({
    url: '/',
    method: 'GET'
  }, (err, res) => {
    t.error(err)
    t.is(res.statusCode, 200)
    t.is(res.payload, 'hello')
  })
})

test('preValidation hooks should be able to block a request', t => {
  t.plan(5)
  const fastify = Fastify()

  fastify.addHook('preValidation', (req, reply, done) => {
    reply.send('hello')
    done()
  })

  fastify.addHook('preValidation', (req, reply, done) => {
    t.fail('this should not be called')
  })

  fastify.addHook('preHandler', (req, reply, done) => {
    t.fail('this should not be called')
  })

  fastify.addHook('onSend', (req, reply, payload, done) => {
    t.ok('called')
    done()
  })

  fastify.addHook('onResponse', (request, reply, done) => {
    t.ok('called')
    done()
  })

  fastify.get('/', function (request, reply) {
    t.fail('we should not be here')
  })

  fastify.inject({
    url: '/',
    method: 'GET'
  }, (err, res) => {
    t.error(err)
    t.is(res.statusCode, 200)
    t.is(res.payload, 'hello')
  })
})

test('preParsing hooks should be able to block a request', t => {
  t.plan(5)
  const fastify = Fastify()

  fastify.addHook('preParsing', (req, reply, done) => {
    reply.send('hello')
    done()
  })

  fastify.addHook('preParsing', (req, reply, done) => {
    t.fail('this should not be called')
  })

  fastify.addHook('preHandler', (req, reply, done) => {
    t.fail('this should not be called')
  })

  fastify.addHook('onSend', (req, reply, payload, done) => {
    t.ok('called')
    done()
  })

  fastify.addHook('onResponse', (request, reply, done) => {
    t.ok('called')
    done()
  })

  fastify.get('/', function (request, reply) {
    t.fail('we should not be here')
  })

  fastify.inject({
    url: '/',
    method: 'GET'
  }, (err, res) => {
    t.error(err)
    t.is(res.statusCode, 200)
    t.is(res.payload, 'hello')
  })
})

test('preHandler hooks should be able to block a request', t => {
  t.plan(5)
  const fastify = Fastify()

  fastify.addHook('preHandler', (req, reply, done) => {
    reply.send('hello')
    done()
  })

  fastify.addHook('preHandler', (req, reply, done) => {
    t.fail('this should not be called')
  })

  fastify.addHook('onSend', (req, reply, payload, done) => {
    t.equal(payload, 'hello')
    done()
  })

  fastify.addHook('onResponse', (request, reply, done) => {
    t.ok('called')
    done()
  })

  fastify.get('/', function (request, reply) {
    t.fail('we should not be here')
  })

  fastify.inject({
    url: '/',
    method: 'GET'
  }, (err, res) => {
    t.error(err)
    t.is(res.statusCode, 200)
    t.is(res.payload, 'hello')
  })
})

test('onRequest hooks should be able to block a request (last hook)', t => {
  t.plan(5)
  const fastify = Fastify()

  fastify.addHook('onRequest', (req, reply, done) => {
    reply.send('hello')
    done()
  })

  fastify.addHook('preHandler', (req, reply, done) => {
    t.fail('this should not be called')
  })

  fastify.addHook('onSend', (req, reply, payload, done) => {
    t.ok('called')
    done()
  })

  fastify.addHook('onResponse', (request, reply, done) => {
    t.ok('called')
    done()
  })

  fastify.get('/', function (request, reply) {
    t.fail('we should not be here')
  })

  fastify.inject({
    url: '/',
    method: 'GET'
  }, (err, res) => {
    t.error(err)
    t.is(res.statusCode, 200)
    t.is(res.payload, 'hello')
  })
})

test('preHandler hooks should be able to block a request (last hook)', t => {
  t.plan(5)
  const fastify = Fastify()

  fastify.addHook('preHandler', (req, reply, done) => {
    reply.send('hello')
    done()
  })

  fastify.addHook('onSend', (req, reply, payload, done) => {
    t.equal(payload, 'hello')
    done()
  })

  fastify.addHook('onResponse', (request, reply, done) => {
    t.ok('called')
    done()
  })

  fastify.get('/', function (request, reply) {
    t.fail('we should not be here')
  })

  fastify.inject({
    url: '/',
    method: 'GET'
  }, (err, res) => {
    t.error(err)
    t.is(res.statusCode, 200)
    t.is(res.payload, 'hello')
  })
})

test('onRequest respond with a stream', t => {
  t.plan(4)
  const fastify = Fastify()

  fastify.addHook('onRequest', (req, reply, done) => {
    const stream = fs.createReadStream(process.cwd() + '/test/stream.test.js', 'utf8')
    // stream.pipe(res)
    // res.once('finish', done)
    reply.send(stream)
  })

  fastify.addHook('onRequest', (req, res, done) => {
    t.fail('this should not be called')
  })

  fastify.addHook('preHandler', (req, reply, done) => {
    t.fail('this should not be called')
  })

  fastify.addHook('onSend', (req, reply, payload, done) => {
    t.ok('called')
    done()
  })

  fastify.addHook('onResponse', (request, reply, done) => {
    t.ok('called')
    done()
  })

  fastify.get('/', function (request, reply) {
    t.fail('we should not be here')
  })

  fastify.inject({
    url: '/',
    method: 'GET'
  }, (err, res) => {
    t.error(err)
    t.is(res.statusCode, 200)
  })
})

test('preHandler respond with a stream', t => {
  t.plan(7)
  const fastify = Fastify()

  fastify.addHook('onRequest', (req, reply, done) => {
    t.ok('called')
    done()
  })

  // we are calling `reply.send` inside the `preHandler` hook with a stream,
  // this triggers the `onSend` hook event if `preHanlder` has not yet finished
  const order = [1, 2]

  fastify.addHook('preHandler', (req, reply, done) => {
    const stream = fs.createReadStream(process.cwd() + '/test/stream.test.js', 'utf8')
    reply.send(stream)
    reply.raw.once('finish', () => {
      t.is(order.shift(), 2)
      done()
    })
  })

  fastify.addHook('preHandler', (req, reply, done) => {
    t.fail('this should not be called')
  })

  fastify.addHook('onSend', (req, reply, payload, done) => {
    t.is(order.shift(), 1)
    t.is(typeof payload.pipe, 'function')
    done()
  })

  fastify.addHook('onResponse', (request, reply, done) => {
    t.ok('called')
    done()
  })

  fastify.get('/', function (request, reply) {
    t.fail('we should not be here')
  })

  fastify.inject({
    url: '/',
    method: 'GET'
  }, (err, res) => {
    t.error(err)
    t.is(res.statusCode, 200)
  })
})

test('Register an hook after a plugin inside a plugin', t => {
  t.plan(6)
  const fastify = Fastify()

  fastify.register(fp(function (instance, opts, done) {
    instance.addHook('preHandler', function (req, reply, done) {
      t.ok('called')
      done()
    })

    instance.get('/', function (request, reply) {
      reply.send({ hello: 'world' })
    })

    done()
  }))

  fastify.register(fp(function (instance, opts, done) {
    instance.addHook('preHandler', function (req, reply, done) {
      t.ok('called')
      done()
    })

    instance.addHook('preHandler', function (req, reply, done) {
      t.ok('called')
      done()
    })

    done()
  }))

  fastify.inject({
    url: '/',
    method: 'GET'
  }, (err, res) => {
    t.error(err)
    t.is(res.statusCode, 200)
    t.deepEqual(JSON.parse(res.payload), { hello: 'world' })
  })
})

test('Register an hook after a plugin inside a plugin (with preHandler option)', t => {
  t.plan(7)
  const fastify = Fastify()

  fastify.register(fp(function (instance, opts, done) {
    instance.addHook('preHandler', function (req, reply, done) {
      t.ok('called')
      done()
    })

    instance.get('/', {
      preHandler: (req, reply, done) => {
        t.ok('called')
        done()
      }
    }, function (request, reply) {
      reply.send({ hello: 'world' })
    })

    done()
  }))

  fastify.register(fp(function (instance, opts, done) {
    instance.addHook('preHandler', function (req, reply, done) {
      t.ok('called')
      done()
    })

    instance.addHook('preHandler', function (req, reply, done) {
      t.ok('called')
      done()
    })

    done()
  }))

  fastify.inject({
    url: '/',
    method: 'GET'
  }, (err, res) => {
    t.error(err)
    t.is(res.statusCode, 200)
    t.deepEqual(JSON.parse(res.payload), { hello: 'world' })
  })
})

test('Register hooks inside a plugin after an encapsulated plugin', t => {
  t.plan(7)
  const fastify = Fastify()

  fastify.register(function (instance, opts, done) {
    instance.get('/', function (request, reply) {
      reply.send({ hello: 'world' })
    })

    done()
  })

  fastify.register(fp(function (instance, opts, done) {
    instance.addHook('onRequest', function (req, reply, done) {
      t.ok('called')
      done()
    })

    instance.addHook('preHandler', function (request, reply, done) {
      t.ok('called')
      done()
    })

    instance.addHook('onSend', function (request, reply, payload, done) {
      t.ok('called')
      done()
    })

    instance.addHook('onResponse', function (request, reply, done) {
      t.ok('called')
      done()
    })

    done()
  }))

  fastify.inject('/', (err, res) => {
    t.error(err)
    t.is(res.statusCode, 200)
    t.deepEqual(JSON.parse(res.payload), { hello: 'world' })
  })
})

test('onRequest hooks should run in the order in which they are defined', t => {
  t.plan(9)
  const fastify = Fastify()

  fastify.register(function (instance, opts, done) {
    instance.addHook('onRequest', function (req, reply, done) {
      t.strictEqual(req.previous, undefined)
      req.previous = 1
      done()
    })

    instance.get('/', function (request, reply) {
      t.strictEqual(request.previous, 5)
      reply.send({ hello: 'world' })
    })

    instance.register(fp(function (i, opts, done) {
      i.addHook('onRequest', function (req, reply, done) {
        t.strictEqual(req.previous, 1)
        req.previous = 2
        done()
      })
      done()
    }))

    done()
  })

  fastify.register(fp(function (instance, opts, done) {
    instance.addHook('onRequest', function (req, reply, done) {
      t.strictEqual(req.previous, 2)
      req.previous = 3
      done()
    })

    instance.register(fp(function (i, opts, done) {
      i.addHook('onRequest', function (req, reply, done) {
        t.strictEqual(req.previous, 3)
        req.previous = 4
        done()
      })
      done()
    }))

    instance.addHook('onRequest', function (req, reply, done) {
      t.strictEqual(req.previous, 4)
      req.previous = 5
      done()
    })

    done()
  }))

  fastify.inject('/', (err, res) => {
    t.error(err)
    t.strictEqual(res.statusCode, 200)
    t.deepEqual(JSON.parse(res.payload), { hello: 'world' })
  })
})

test('preHandler hooks should run in the order in which they are defined', t => {
  t.plan(9)
  const fastify = Fastify()

  fastify.register(function (instance, opts, done) {
    instance.addHook('preHandler', function (request, reply, done) {
      t.strictEqual(request.previous, undefined)
      request.previous = 1
      done()
    })

    instance.get('/', function (request, reply) {
      t.strictEqual(request.previous, 5)
      reply.send({ hello: 'world' })
    })

    instance.register(fp(function (i, opts, done) {
      i.addHook('preHandler', function (request, reply, done) {
        t.strictEqual(request.previous, 1)
        request.previous = 2
        done()
      })
      done()
    }))

    done()
  })

  fastify.register(fp(function (instance, opts, done) {
    instance.addHook('preHandler', function (request, reply, done) {
      t.strictEqual(request.previous, 2)
      request.previous = 3
      done()
    })

    instance.register(fp(function (i, opts, done) {
      i.addHook('preHandler', function (request, reply, done) {
        t.strictEqual(request.previous, 3)
        request.previous = 4
        done()
      })
      done()
    }))

    instance.addHook('preHandler', function (request, reply, done) {
      t.strictEqual(request.previous, 4)
      request.previous = 5
      done()
    })

    done()
  }))

  fastify.inject('/', (err, res) => {
    t.error(err)
    t.strictEqual(res.statusCode, 200)
    t.deepEqual(JSON.parse(res.payload), { hello: 'world' })
  })
})

test('onSend hooks should run in the order in which they are defined', t => {
  t.plan(8)
  const fastify = Fastify()

  fastify.register(function (instance, opts, done) {
    instance.addHook('onSend', function (request, reply, payload, done) {
      t.strictEqual(request.previous, undefined)
      request.previous = 1
      done()
    })

    instance.get('/', function (request, reply) {
      reply.send({})
    })

    instance.register(fp(function (i, opts, done) {
      i.addHook('onSend', function (request, reply, payload, done) {
        t.strictEqual(request.previous, 1)
        request.previous = 2
        done()
      })
      done()
    }))

    done()
  })

  fastify.register(fp(function (instance, opts, done) {
    instance.addHook('onSend', function (request, reply, payload, done) {
      t.strictEqual(request.previous, 2)
      request.previous = 3
      done()
    })

    instance.register(fp(function (i, opts, done) {
      i.addHook('onSend', function (request, reply, payload, done) {
        t.strictEqual(request.previous, 3)
        request.previous = 4
        done()
      })
      done()
    }))

    instance.addHook('onSend', function (request, reply, payload, done) {
      t.strictEqual(request.previous, 4)
      done(null, '5')
    })

    done()
  }))

  fastify.inject('/', (err, res) => {
    t.error(err)
    t.strictEqual(res.statusCode, 200)
    t.deepEqual(JSON.parse(res.payload), 5)
  })
})

test('onResponse hooks should run in the order in which they are defined', t => {
  t.plan(8)
  const fastify = Fastify()

  fastify.register(function (instance, opts, done) {
    instance.addHook('onResponse', function (request, reply, done) {
      t.strictEqual(reply.previous, undefined)
      reply.previous = 1
      done()
    })

    instance.get('/', function (request, reply) {
      reply.send({ hello: 'world' })
    })

    instance.register(fp(function (i, opts, done) {
      i.addHook('onResponse', function (request, reply, done) {
        t.strictEqual(reply.previous, 1)
        reply.previous = 2
        done()
      })
      done()
    }))

    done()
  })

  fastify.register(fp(function (instance, opts, done) {
    instance.addHook('onResponse', function (request, reply, done) {
      t.strictEqual(reply.previous, 2)
      reply.previous = 3
      done()
    })

    instance.register(fp(function (i, opts, done) {
      i.addHook('onResponse', function (request, reply, done) {
        t.strictEqual(reply.previous, 3)
        reply.previous = 4
        done()
      })
      done()
    }))

    instance.addHook('onResponse', function (request, reply, done) {
      t.strictEqual(reply.previous, 4)
      done()
    })

    done()
  }))

  fastify.inject('/', (err, res) => {
    t.error(err)
    t.strictEqual(res.statusCode, 200)
    t.deepEqual(JSON.parse(res.payload), { hello: 'world' })
  })
})

test('onRequest, preHandler, and onResponse hooks that resolve to a value do not cause an error', t => {
  t.plan(3)
  const fastify = Fastify()

  fastify
    .addHook('onRequest', () => Promise.resolve(1))
    .addHook('onRequest', () => Promise.resolve(true))
    .addHook('preValidation', () => Promise.resolve(null))
    .addHook('preValidation', () => Promise.resolve('a'))
    .addHook('preHandler', () => Promise.resolve(null))
    .addHook('preHandler', () => Promise.resolve('a'))
    .addHook('onResponse', () => Promise.resolve({}))
    .addHook('onResponse', () => Promise.resolve([]))

  fastify.get('/', (request, reply) => {
    reply.send('hello')
  })

  fastify.inject('/', (err, res) => {
    t.error(err)
    t.strictEqual(res.statusCode, 200)
    t.strictEqual(res.payload, 'hello')
  })
})

test('If a response header has been set inside an hook it shoulod not be overwritten by the final response handler', t => {
  t.plan(5)
  const fastify = Fastify()

  fastify.addHook('onRequest', (req, reply, done) => {
    reply.header('X-Custom-Header', 'hello')
    done()
  })

  fastify.get('/', (request, reply) => {
    reply.send('hello')
  })

  fastify.inject('/', (err, res) => {
    t.error(err)
    t.strictEqual(res.headers['x-custom-header'], 'hello')
    t.strictEqual(res.headers['content-type'], 'text/plain; charset=utf-8')
    t.strictEqual(res.statusCode, 200)
    t.strictEqual(res.payload, 'hello')
  })
})

test('If the content type has been set inside an hook it should not be changed', t => {
  t.plan(5)
  const fastify = Fastify()

  fastify.addHook('onRequest', (req, reply, done) => {
    reply.header('content-type', 'text/html')
    done()
  })

  fastify.get('/', (request, reply) => {
    t.ok(reply[symbols.kReplyHeaders]['content-type'])
    reply.send('hello')
  })

  fastify.inject('/', (err, res) => {
    t.error(err)
    t.strictEqual(res.headers['content-type'], 'text/html')
    t.strictEqual(res.statusCode, 200)
    t.strictEqual(res.payload, 'hello')
  })
})

test('request in onRequest, preParsing, preValidation and onResponse', t => {
  t.plan(18)
  const fastify = Fastify()

  fastify.addHook('onRequest', function (request, reply, done) {
    t.deepEqual(request.body, null)
    t.deepEqual(request.query, { key: 'value' })
    t.deepEqual(request.params, { greeting: 'hello' })
    t.deepEqual(request.headers, {
      'content-length': '17',
      'content-type': 'application/json',
      host: 'localhost:80',
      'user-agent': 'lightMyRequest',
      'x-custom': 'hello'
    })
    done()
  })

  fastify.addHook('preParsing', function (request, reply, done) {
    t.deepEqual(request.body, null)
    t.deepEqual(request.query, { key: 'value' })
    t.deepEqual(request.params, { greeting: 'hello' })
    t.deepEqual(request.headers, {
      'content-length': '17',
      'content-type': 'application/json',
      host: 'localhost:80',
      'user-agent': 'lightMyRequest',
      'x-custom': 'hello'
    })
    done()
  })

  fastify.addHook('preValidation', function (request, reply, done) {
    t.deepEqual(request.body, { hello: 'world' })
    t.deepEqual(request.query, { key: 'value' })
    t.deepEqual(request.params, { greeting: 'hello' })
    t.deepEqual(request.headers, {
      'content-length': '17',
      'content-type': 'application/json',
      host: 'localhost:80',
      'user-agent': 'lightMyRequest',
      'x-custom': 'hello'
    })
    done()
  })

  fastify.addHook('onResponse', function (request, reply, done) {
    t.deepEqual(request.body, { hello: 'world' })
    t.deepEqual(request.query, { key: 'value' })
    t.deepEqual(request.params, { greeting: 'hello' })
    t.deepEqual(request.headers, {
      'content-length': '17',
      'content-type': 'application/json',
      host: 'localhost:80',
      'user-agent': 'lightMyRequest',
      'x-custom': 'hello'
    })
    done()
  })

  fastify.post('/:greeting', function (req, reply) {
    reply.send('ok')
  })

  fastify.inject({
    method: 'POST',
    url: '/hello?key=value',
    headers: { 'x-custom': 'hello' },
    payload: { hello: 'world' }
  }, (err, res) => {
    t.error(err)
    t.strictEqual(res.statusCode, 200)
  })
})

test('preValidation hook should support encapsulation / 1', t => {
  t.plan(5)
  const fastify = Fastify()

  fastify.register((instance, opts, done) => {
    instance.addHook('preValidation', (req, reply, done) => {
      t.strictEqual(req.raw.url, '/plugin')
      done()
    })

    instance.get('/plugin', (request, reply) => {
      reply.send()
    })

    done()
  })

  fastify.get('/root', (request, reply) => {
    reply.send()
  })

  fastify.inject('/root', (err, res) => {
    t.error(err)
    t.strictEqual(res.statusCode, 200)
  })

  fastify.inject('/plugin', (err, res) => {
    t.error(err)
    t.strictEqual(res.statusCode, 200)
  })
})

test('preValidation hook should support encapsulation / 2', t => {
  t.plan(3)
  const fastify = Fastify()
  var pluginInstance

  fastify.addHook('preValidation', () => {})

  fastify.register((instance, opts, done) => {
    instance.addHook('preValidation', () => {})
    pluginInstance = instance
    done()
  })

  fastify.ready(err => {
    t.error(err)
    t.is(fastify[symbols.kHooks].preValidation.length, 1)
    t.is(pluginInstance[symbols.kHooks].preValidation.length, 2)
  })
})

test('preValidation hook should support encapsulation / 3', t => {
  t.plan(20)
  const fastify = Fastify()
  fastify.decorate('hello', 'world')

  fastify.addHook('preValidation', function (req, reply, done) {
    t.ok(this.hello)
    t.ok(this.hello2)
    req.first = true
    done()
  })

  fastify.decorate('hello2', 'world')

  fastify.get('/first', (req, reply) => {
    t.ok(req.first)
    t.notOk(req.second)
    reply.send({ hello: 'world' })
  })

  fastify.register((instance, opts, done) => {
    instance.decorate('hello3', 'world')
    instance.addHook('preValidation', function (req, reply, done) {
      t.ok(this.hello)
      t.ok(this.hello2)
      t.ok(this.hello3)
      req.second = true
      done()
    })

    instance.get('/second', (req, reply) => {
      t.ok(req.first)
      t.ok(req.second)
      reply.send({ hello: 'world' })
    })

    done()
  })

  fastify.listen(0, err => {
    t.error(err)
    fastify.server.unref()

    sget({
      method: 'GET',
      url: 'http://localhost:' + fastify.server.address().port + '/first'
    }, (err, response, body) => {
      t.error(err)
      t.strictEqual(response.statusCode, 200)
      t.strictEqual(response.headers['content-length'], '' + body.length)
      t.deepEqual(JSON.parse(body), { hello: 'world' })
    })

    sget({
      method: 'GET',
      url: 'http://localhost:' + fastify.server.address().port + '/second'
    }, (err, response, body) => {
      t.error(err)
      t.strictEqual(response.statusCode, 200)
      t.strictEqual(response.headers['content-length'], '' + body.length)
      t.deepEqual(JSON.parse(body), { hello: 'world' })
    })
  })
})

test('onError hook', t => {
  t.plan(3)

  const fastify = Fastify()

  const err = new Error('kaboom')

  fastify.addHook('onError', (request, reply, error, done) => {
    t.match(error, err)
    done()
  })

  fastify.get('/', (req, reply) => {
    reply.send(err)
  })

  fastify.inject({
    method: 'GET',
    url: '/'
  }, (err, res) => {
    t.error(err)
    t.deepEqual(JSON.parse(res.payload), {
      error: 'Internal Server Error',
      message: 'kaboom',
      statusCode: 500
    })
  })
})

test('reply.send should throw if called inside the onError hook', t => {
  t.plan(3)

  const fastify = Fastify()

  const err = new Error('kaboom')

  fastify.addHook('onError', (request, reply, error, done) => {
    try {
      reply.send()
      t.fail('Should throw')
    } catch (err) {
      t.is(err.code, 'FST_ERR_SEND_INSIDE_ONERR')
    }
    done()
  })

  fastify.get('/', (req, reply) => {
    reply.send(err)
  })

  fastify.inject({
    method: 'GET',
    url: '/'
  }, (err, res) => {
    t.error(err)
    t.deepEqual(JSON.parse(res.payload), {
      error: 'Internal Server Error',
      message: 'kaboom',
      statusCode: 500
    })
  })
})

test('onError hook with setErrorHandler', t => {
  t.test('Send error', t => {
    t.plan(3)

    const fastify = Fastify()

    const err = new Error('ouch')

    fastify.setErrorHandler((_, req, reply) => {
      reply.send(err)
    })

    fastify.addHook('onError', (request, reply, error, done) => {
      t.match(error, err)
      done()
    })

    fastify.get('/', (req, reply) => {
      reply.send(new Error('kaboom'))
    })

    fastify.inject({
      method: 'GET',
      url: '/'
    }, (err, res) => {
      t.error(err)
      t.deepEqual(JSON.parse(res.payload), {
        error: 'Internal Server Error',
        message: 'ouch',
        statusCode: 500
      })
    })
  })

  t.test('Hide error', t => {
    t.plan(2)

    const fastify = Fastify()

    fastify.setErrorHandler((_, req, reply) => {
      reply.send({ hello: 'world' })
    })

    fastify.addHook('onError', (request, reply, error, done) => {
      t.fail('Should not be called')
    })

    fastify.get('/', (req, reply) => {
      reply.send(new Error('kaboom'))
    })

    fastify.inject({
      method: 'GET',
      url: '/'
    }, (err, res) => {
      t.error(err)
      t.deepEqual(
        JSON.parse(res.payload),
        { hello: 'world' }
      )
    })
  })
  t.end()
})

test('preParsing hook should support encapsulation / 1', t => {
  t.plan(5)
  const fastify = Fastify()

  fastify.register((instance, opts, done) => {
    instance.addHook('preParsing', (req, reply, done) => {
      t.strictEqual(req.raw.url, '/plugin')
      done()
    })

    instance.get('/plugin', (request, reply) => {
      reply.send()
    })

    done()
  })

  fastify.get('/root', (request, reply) => {
    reply.send()
  })

  fastify.inject('/root', (err, res) => {
    t.error(err)
    t.strictEqual(res.statusCode, 200)
  })

  fastify.inject('/plugin', (err, res) => {
    t.error(err)
    t.strictEqual(res.statusCode, 200)
  })
})

test('preParsing hook should support encapsulation / 2', t => {
  t.plan(3)
  const fastify = Fastify()
  var pluginInstance

  fastify.addHook('preParsing', function a () {})

  fastify.register((instance, opts, done) => {
    instance.addHook('preParsing', function b () {})
    pluginInstance = instance
    done()
  })

  fastify.ready(err => {
    t.error(err)
    t.is(fastify[symbols.kHooks].preParsing.length, 1)
    t.is(pluginInstance[symbols.kHooks].preParsing.length, 2)
  })
})

test('preParsing hook should support encapsulation / 3', t => {
  t.plan(20)
  const fastify = Fastify()
  fastify.decorate('hello', 'world')

  fastify.addHook('preParsing', function (req, reply, done) {
    t.ok(this.hello)
    t.ok(this.hello2)
    req.first = true
    done()
  })

  fastify.decorate('hello2', 'world')

  fastify.get('/first', (req, reply) => {
    t.ok(req.first)
    t.notOk(req.second)
    reply.send({ hello: 'world' })
  })

  fastify.register((instance, opts, done) => {
    instance.decorate('hello3', 'world')
    instance.addHook('preParsing', function (req, reply, done) {
      t.ok(this.hello)
      t.ok(this.hello2)
      t.ok(this.hello3)
      req.second = true
      done()
    })

    instance.get('/second', (req, reply) => {
      t.ok(req.first)
      t.ok(req.second)
      reply.send({ hello: 'world' })
    })

    done()
  })

  fastify.listen(0, err => {
    t.error(err)
    fastify.server.unref()

    sget({
      method: 'GET',
      url: 'http://localhost:' + fastify.server.address().port + '/first'
    }, (err, response, body) => {
      t.error(err)
      t.strictEqual(response.statusCode, 200)
      t.strictEqual(response.headers['content-length'], '' + body.length)
      t.deepEqual(JSON.parse(body), { hello: 'world' })
    })

    sget({
      method: 'GET',
      url: 'http://localhost:' + fastify.server.address().port + '/second'
    }, (err, response, body) => {
      t.error(err)
      t.strictEqual(response.statusCode, 200)
      t.strictEqual(response.headers['content-length'], '' + body.length)
      t.deepEqual(JSON.parse(body), { hello: 'world' })
    })
  })
})

test('preSerialization hook should run before serialization and be able to modify the payload', t => {
  t.plan(5)
  const fastify = Fastify()

  fastify.addHook('preSerialization', function (req, reply, payload, done) {
    payload.hello += '1'
    payload.world = 'ok'

    done(null, payload)
  })

  fastify.route({
    method: 'GET',
    url: '/first',
    handler: function (req, reply) {
      reply.send({ hello: 'world' })
    },
    schema: {
      response: {
        200: {
          type: 'object',
          properties: {
            hello: {
              type: 'string'
            },
            world: {
              type: 'string'
            }
          },
          required: ['world'],
          additionalProperties: false
        }
      }
    }
  })

  fastify.listen(0, err => {
    t.error(err)
    fastify.server.unref()

    sget({
      method: 'GET',
      url: 'http://localhost:' + fastify.server.address().port + '/first'
    }, (err, response, body) => {
      t.error(err)
      t.strictEqual(response.statusCode, 200)
      t.strictEqual(response.headers['content-length'], '' + body.length)
      t.deepEqual(JSON.parse(body), { hello: 'world1', world: 'ok' })
    })
  })
})

test('preSerialization hook should be able to throw errors which are not validated against schema response', t => {
  const fastify = Fastify()

  fastify.addHook('preSerialization', function (req, reply, payload, done) {
    done(new Error('preSerialization aborted'))
  })

  fastify.route({
    method: 'GET',
    url: '/first',
    handler: function (req, reply) {
      reply.send({ hello: 'world' })
    },
    schema: {
      response: {
        500: {
          type: 'object',
          properties: {
            world: {
              type: 'string'
            }
          },
          required: ['world'],
          additionalProperties: false
        }
      }
    }
  })

  fastify.listen(0, err => {
    t.error(err)
    fastify.server.unref()

    sget({
      method: 'GET',
      url: 'http://localhost:' + fastify.server.address().port + '/first'
    }, (err, response, body) => {
      t.error(err)
      t.strictEqual(response.statusCode, 500)
      t.strictEqual(response.headers['content-length'], '' + body.length)
      t.deepEqual(JSON.parse(body), { error: 'Internal Server Error', message: 'preSerialization aborted', statusCode: 500 })
      t.end()
    })
  })
})

test('preSerialization hook which returned error should still run onError hooks', t => {
  t.plan(4)
  const fastify = Fastify()

  fastify.addHook('preSerialization', function (req, reply, payload, done) {
    done(new Error('preSerialization aborted'))
  })

  fastify.addHook('onError', function (req, reply, payload, done) {
    t.pass()
    done()
  })

  fastify.get('/first', (req, reply) => {
    reply.send({ hello: 'world' })
  })

  fastify.listen(0, err => {
    t.error(err)
    fastify.server.unref()

    sget({
      method: 'GET',
      url: 'http://localhost:' + fastify.server.address().port + '/first'
    }, (err, response, body) => {
      t.error(err)
      t.strictEqual(response.statusCode, 500)
    })
  })
})

test('preSerialization hooks should run in the order in which they are defined', t => {
  t.plan(5)
  const fastify = Fastify()

  fastify.addHook('preSerialization', function (req, reply, payload, done) {
    payload.hello += '2'

    done(null, payload)
  })

  fastify.addHook('preSerialization', function (req, reply, payload, done) {
    payload.hello += '1'

    done(null, payload)
  })

  fastify.get('/first', (req, reply) => {
    reply.send(payload)
  })

  fastify.listen(0, err => {
    t.error(err)
    fastify.server.unref()

    sget({
      method: 'GET',
      url: 'http://localhost:' + fastify.server.address().port + '/first'
    }, (err, response, body) => {
      t.error(err)
      t.strictEqual(response.statusCode, 200)
      t.strictEqual(response.headers['content-length'], '' + body.length)
      t.deepEqual(JSON.parse(body), { hello: 'world21' })
    })
  })
})

test('preSerialization hooks should support encapsulation', t => {
  t.plan(9)
  const fastify = Fastify()

  fastify.addHook('preSerialization', function (req, reply, payload, done) {
    payload.hello += '1'

    done(null, payload)
  })

  fastify.get('/first', (req, reply) => {
    reply.send({ hello: 'world' })
  })

  fastify.register((instance, opts, done) => {
    instance.addHook('preSerialization', function (req, reply, payload, done) {
      payload.hello += '2'

      done(null, payload)
    })

    instance.get('/second', (req, reply) => {
      reply.send({ hello: 'world' })
    })

    done()
  })

  fastify.listen(0, err => {
    t.error(err)
    fastify.server.unref()

    sget({
      method: 'GET',
      url: 'http://localhost:' + fastify.server.address().port + '/first'
    }, (err, response, body) => {
      t.error(err)
      t.strictEqual(response.statusCode, 200)
      t.strictEqual(response.headers['content-length'], '' + body.length)
      t.deepEqual(JSON.parse(body), { hello: 'world1' })
    })

    sget({
      method: 'GET',
      url: 'http://localhost:' + fastify.server.address().port + '/second'
    }, (err, response, body) => {
      t.error(err)
      t.strictEqual(response.statusCode, 200)
      t.strictEqual(response.headers['content-length'], '' + body.length)
      t.deepEqual(JSON.parse(body), { hello: 'world12' })
    })
  })
})

test('onRegister hook should be called / 1', t => {
  t.plan(4)
  const fastify = Fastify()

  const pluginOpts = { prefix: 'hello', custom: 'world' }
<<<<<<< HEAD

  fastify.addHook('onRegister', (instance, opts) => {
    t.ok(instance.addHook)
    t.deepEquals(opts, pluginOpts)
=======
  fastify.register((instance, opts, next) => {
    next()
  }, pluginOpts)

  let first = true
  fastify.addHook('onRegister', (instance, opts) => {
    // duck typing for the win!
    t.ok(instance.addHook)
    if (first) {
      // the first call of the onRegister is the main fastify instance, not the registered ones
      first = false
    } else {
      t.deepEquals(opts, pluginOpts)
    }
>>>>>>> 9b533f50
  })

  fastify.register((instance, opts, next) => {
    next()
  }, pluginOpts)

  fastify.ready(err => {
    t.error(err)
  })
})

test('onRegister hook should be called / 2', t => {
  t.plan(4)
  const fastify = Fastify()

  fastify.addHook('onRegister', instance => {
    // duck typing for the win!
    t.ok(instance.addHook)
  })

  fastify.register((instance, opts, next) => {
    instance.register((instance, opts, next) => {
      next()
    })
    next()
  })

  fastify.register((instance, opts, next) => {
    next()
  })

  fastify.ready(err => {
    t.error(err)
  })
})

test('onRegister hook should be called / 3', t => {
  t.plan(4)
  const fastify = Fastify()

  fastify.decorate('data', [])

  fastify.addHook('onRegister', instance => {
    instance.data = instance.data.slice()
  })

  fastify.register((instance, opts, next) => {
    instance.data.push(1)
    instance.register((instance, opts, next) => {
      instance.data.push(2)
      t.deepEqual(instance.data, [1, 2])
      next()
    })
    t.deepEqual(instance.data, [1])
    next()
  })

  fastify.register((instance, opts, next) => {
    t.deepEqual(instance.data, [])
    next()
  })

  fastify.ready(err => {
    t.error(err)
  })
})

<<<<<<< HEAD
test('onRegister hook should be called (encapsulation)', t => {
  t.plan(1)
=======
test('onRegister hook should be called / 4', t => {
  t.plan(3)
>>>>>>> 9b533f50
  const fastify = Fastify()

  function plugin (instance, opts, next) {
    next()
  }
  plugin[Symbol.for('skip-override')] = true

<<<<<<< HEAD
  fastify.addHook('onRegister', (instance, opts) => {
    t.fail('This should not be called')
=======
  fastify.register(plugin)

  fastify.addHook('onRegister', (instance, opts) => {
    // duck typing for the win!
    t.ok(instance.addHook)
    t.deepEquals(opts, {})
>>>>>>> 9b533f50
  })

  fastify.register(plugin)

  fastify.ready(err => {
    t.error(err)
  })
<<<<<<< HEAD
=======
})

test('early termination, onRequest', t => {
  t.plan(3)

  const app = Fastify()

  app.addHook('onRequest', (req, reply) => {
    setImmediate(() => reply.send('hello world'))
    return reply
  })

  app.get('/', (req, reply) => {
    t.fail('should not happen')
  })

  app.inject('/', function (err, res) {
    t.error(err)
    t.is(res.statusCode, 200)
    t.is(res.body.toString(), 'hello world')
  })
})

test('reply.send should throw if undefined error is thrown', t => {
  /* eslint prefer-promise-reject-errors: ["error", {"allowEmptyReject": true}] */

  t.plan(3)
  const fastify = Fastify()

  fastify.addHook('onRequest', function (req, reply, next) {
    return Promise.reject()
  })

  fastify.get('/', (req, reply) => {
    reply.send('hello')
  })

  fastify.inject({
    method: 'GET',
    url: '/'
  }, (err, res) => {
    t.error(err)
    t.strictEqual(res.statusCode, 500)
    t.deepEqual(JSON.parse(res.payload), {
      error: 'Internal Server Error',
      code: 'FST_ERR_SEND_UNDEFINED_ERR',
      message: 'FST_ERR_SEND_UNDEFINED_ERR: Undefined error has occured',
      statusCode: 500
    })
  })
})

if (semver.gt(process.versions.node, '8.0.0')) {
  require('./hooks-async')(t)
} else {
  t.pass('Skip because Node version < 8')
  t.end()
}

test('onRoute should have compiled schemas - replace-way', t => {
  t.plan(2)
  const fastify = Fastify()

  let routeConfigLink
  fastify.addHook('onRoute', function (route) {
    routeConfigLink = route
  })

  fastify.addSchema({
    $id: 'mySchema',
    type: 'object',
    properties: {
      host: { type: 'number' }
    }
  })

  fastify.get('/', {
    schema: { query: 'mySchema#' }
  }, (req, reply) => { reply.send('hello') })

  fastify.ready((err) => {
    t.error(err)

    t.deepEqual(routeConfigLink.schema.query, {
      type: 'object',
      properties: {
        host: { type: 'number' }
      }
    })
  })
>>>>>>> 9b533f50
})<|MERGE_RESOLUTION|>--- conflicted
+++ resolved
@@ -644,8 +644,6 @@
   })
 })
 
-<<<<<<< HEAD
-=======
 test('onRoute hook should able to change the route url', t => {
   t.plan(5)
 
@@ -679,7 +677,6 @@
   })
 })
 
->>>>>>> 9b533f50
 test('onRoute hook that throws should be caught ', t => {
   t.plan(1)
   const fastify = Fastify()
@@ -2697,40 +2694,21 @@
 })
 
 test('onRegister hook should be called / 1', t => {
-  t.plan(4)
-  const fastify = Fastify()
-
-  const pluginOpts = { prefix: 'hello', custom: 'world' }
-<<<<<<< HEAD
+  t.plan(3)
+  const fastify = Fastify()
 
   fastify.addHook('onRegister', (instance, opts) => {
+    // duck typing for the win!
     t.ok(instance.addHook)
     t.deepEquals(opts, pluginOpts)
-=======
+  })
+
+  const pluginOpts = { prefix: 'hello', custom: 'world' }
   fastify.register((instance, opts, next) => {
     next()
   }, pluginOpts)
 
-  let first = true
-  fastify.addHook('onRegister', (instance, opts) => {
-    // duck typing for the win!
-    t.ok(instance.addHook)
-    if (first) {
-      // the first call of the onRegister is the main fastify instance, not the registered ones
-      first = false
-    } else {
-      t.deepEquals(opts, pluginOpts)
-    }
->>>>>>> 9b533f50
-  })
-
-  fastify.register((instance, opts, next) => {
-    next()
-  }, pluginOpts)
-
-  fastify.ready(err => {
-    t.error(err)
-  })
+  fastify.ready(err => { t.error(err) })
 })
 
 test('onRegister hook should be called / 2', t => {
@@ -2789,13 +2767,8 @@
   })
 })
 
-<<<<<<< HEAD
 test('onRegister hook should be called (encapsulation)', t => {
   t.plan(1)
-=======
-test('onRegister hook should be called / 4', t => {
-  t.plan(3)
->>>>>>> 9b533f50
   const fastify = Fastify()
 
   function plugin (instance, opts, next) {
@@ -2803,26 +2776,15 @@
   }
   plugin[Symbol.for('skip-override')] = true
 
-<<<<<<< HEAD
   fastify.addHook('onRegister', (instance, opts) => {
     t.fail('This should not be called')
-=======
+  })
+
   fastify.register(plugin)
 
-  fastify.addHook('onRegister', (instance, opts) => {
-    // duck typing for the win!
-    t.ok(instance.addHook)
-    t.deepEquals(opts, {})
->>>>>>> 9b533f50
-  })
-
-  fastify.register(plugin)
-
   fastify.ready(err => {
     t.error(err)
   })
-<<<<<<< HEAD
-=======
 })
 
 test('early termination, onRequest', t => {
@@ -2869,49 +2831,8 @@
     t.deepEqual(JSON.parse(res.payload), {
       error: 'Internal Server Error',
       code: 'FST_ERR_SEND_UNDEFINED_ERR',
-      message: 'FST_ERR_SEND_UNDEFINED_ERR: Undefined error has occured',
+      message: 'Undefined error has occured',
       statusCode: 500
     })
   })
-})
-
-if (semver.gt(process.versions.node, '8.0.0')) {
-  require('./hooks-async')(t)
-} else {
-  t.pass('Skip because Node version < 8')
-  t.end()
-}
-
-test('onRoute should have compiled schemas - replace-way', t => {
-  t.plan(2)
-  const fastify = Fastify()
-
-  let routeConfigLink
-  fastify.addHook('onRoute', function (route) {
-    routeConfigLink = route
-  })
-
-  fastify.addSchema({
-    $id: 'mySchema',
-    type: 'object',
-    properties: {
-      host: { type: 'number' }
-    }
-  })
-
-  fastify.get('/', {
-    schema: { query: 'mySchema#' }
-  }, (req, reply) => { reply.send('hello') })
-
-  fastify.ready((err) => {
-    t.error(err)
-
-    t.deepEqual(routeConfigLink.schema.query, {
-      type: 'object',
-      properties: {
-        host: { type: 'number' }
-      }
-    })
-  })
->>>>>>> 9b533f50
 })