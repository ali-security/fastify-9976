--- conflicted
+++ resolved
@@ -1,10 +1,6 @@
 'use strict'
 
-<<<<<<< HEAD
 const VERSION = '5.0.0-dev'
-=======
-const VERSION = '4.26.2'
->>>>>>> f9f0c9f1
 
 const Avvio = require('avvio')
 const http = require('node:http')
