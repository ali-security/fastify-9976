'use strict'

<<<<<<< HEAD
const VERSION = '4.0.0-dev'
=======
const VERSION = '3.27.1'
>>>>>>> 9b187762

const Avvio = require('avvio')
const http = require('http')
const querystring = require('querystring')
let lightMyRequest

const {
  kAvvioBoot,
  kChildren,
  kServerBindings,
  kBodyLimit,
  kRoutePrefix,
  kLogLevel,
  kLogSerializers,
  kHooks,
  kSchemaController,
  kRequestAcceptVersion,
  kReplySerializerDefault,
  kContentTypeParser,
  kReply,
  kRequest,
  kFourOhFour,
  kState,
  kOptions,
  kPluginNameChain,
  kSchemaErrorFormatter,
  kErrorHandler,
  kKeepAliveConnections,
  kFourOhFourContext
} = require('./lib/symbols.js')

const createServer = require('./lib/server')
const Reply = require('./lib/reply')
const Request = require('./lib/request')
const supportedMethods = ['DELETE', 'GET', 'HEAD', 'PATCH', 'POST', 'PUT', 'OPTIONS']
const decorator = require('./lib/decorate')
const ContentTypeParser = require('./lib/contentTypeParser')
const SchemaController = require('./lib/schema-controller')
const { Hooks, hookRunnerApplication, supportedHooks } = require('./lib/hooks')
const { createLogger } = require('./lib/logger')
const pluginUtils = require('./lib/pluginUtils')
const reqIdGenFactory = require('./lib/reqIdGenFactory')
const { buildRouting, validateBodyLimitOption } = require('./lib/route')
const build404 = require('./lib/fourOhFour')
const getSecuredInitialConfig = require('./lib/initialConfigValidation')
const override = require('./lib/pluginOverride')
const warning = require('./lib/warnings')
const noopSet = require('./lib/noop-set')
const { defaultInitOptions } = getSecuredInitialConfig

const {
  FST_ERR_BAD_URL,
  AVVIO_ERRORS_MAP,
  appendStackTrace
} = require('./lib/errors')

const { buildErrorHandler } = require('./lib/error-handler.js')

const onBadUrlContext = {
  config: {
  },
  onSend: [],
  onError: [],
  [kFourOhFourContext]: null
}

function defaultBuildPrettyMeta (route) {
  // return a shallow copy of route's sanitized context

  const cleanKeys = {}
  const allowedProps = ['errorHandler', 'logLevel', 'logSerializers']

  allowedProps.concat(supportedHooks).forEach(k => {
    cleanKeys[k] = route.store[k]
  })

  return Object.assign({}, cleanKeys)
}

function fastify (options) {
  // Options validations
  options = options || {}

  if (typeof options !== 'object') {
    throw new TypeError('Options must be an object')
  }

  if (options.querystringParser && typeof options.querystringParser !== 'function') {
    throw new Error(`querystringParser option should be a function, instead got '${typeof options.querystringParser}'`)
  }

  if (options.schemaController && options.schemaController.bucket && typeof options.schemaController.bucket !== 'function') {
    throw new Error(`schemaController.bucket option should be a function, instead got '${typeof options.schemaController.bucket}'`)
  }

  validateBodyLimitOption(options.bodyLimit)

  const requestIdHeader = options.requestIdHeader || defaultInitOptions.requestIdHeader
  const querystringParser = options.querystringParser || querystring.parse
  const genReqId = options.genReqId || reqIdGenFactory()
  const requestIdLogLabel = options.requestIdLogLabel || 'reqId'
  const bodyLimit = options.bodyLimit || defaultInitOptions.bodyLimit
  const disableRequestLogging = options.disableRequestLogging || false

  const ajvOptions = Object.assign({
    customOptions: {},
    plugins: []
  }, options.ajv)
  const frameworkErrors = options.frameworkErrors

  // Ajv options
  if (!ajvOptions.customOptions || Object.prototype.toString.call(ajvOptions.customOptions) !== '[object Object]') {
    throw new Error(`ajv.customOptions option should be an object, instead got '${typeof ajvOptions.customOptions}'`)
  }
  if (!ajvOptions.plugins || !Array.isArray(ajvOptions.plugins)) {
    throw new Error(`ajv.plugins option should be an array, instead got '${typeof ajvOptions.plugins}'`)
  }

  // Instance Fastify components
  const { logger, hasLogger } = createLogger(options)

  // Update the options with the fixed values
  options.connectionTimeout = options.connectionTimeout || defaultInitOptions.connectionTimeout
  options.keepAliveTimeout = options.keepAliveTimeout || defaultInitOptions.keepAliveTimeout
  options.forceCloseConnections = typeof options.forceCloseConnections === 'boolean' ? options.forceCloseConnections : defaultInitOptions.forceCloseConnections
  options.maxRequestsPerSocket = options.maxRequestsPerSocket || defaultInitOptions.maxRequestsPerSocket
  options.requestTimeout = options.requestTimeout || defaultInitOptions.requestTimeout
  options.logger = logger
  options.genReqId = genReqId
  options.requestIdHeader = requestIdHeader
  options.querystringParser = querystringParser
  options.requestIdLogLabel = requestIdLogLabel
  options.disableRequestLogging = disableRequestLogging
  options.ajv = ajvOptions
  options.clientErrorHandler = options.clientErrorHandler || defaultClientErrorHandler

  const initialConfig = getSecuredInitialConfig(options)
  const keepAliveConnections = options.forceCloseConnections === true ? new Set() : noopSet()

  // exposeHeadRoutes have its defult set from the validatorfrom the validatorfrom the validatorfrom the validator
  options.exposeHeadRoutes = initialConfig.exposeHeadRoutes

  let constraints = options.constraints
  if (options.versioning) {
    warning.emit('FSTDEP009')
    constraints = {
      ...constraints,
      version: {
        name: 'version',
        mustMatchWhenDerived: true,
        storage: options.versioning.storage,
        deriveConstraint: options.versioning.deriveVersion,
        validate (value) {
          if (typeof value !== 'string') {
            throw new Error('Version constraint should be a string.')
          }
        }
      }
    }
  }

  // Default router
  const router = buildRouting({
    config: {
      defaultRoute,
      onBadUrl,
      constraints,
      ignoreTrailingSlash: options.ignoreTrailingSlash || defaultInitOptions.ignoreTrailingSlash,
      maxParamLength: options.maxParamLength || defaultInitOptions.maxParamLength,
      caseSensitive: options.caseSensitive,
      buildPrettyMeta: defaultBuildPrettyMeta
    },
    keepAliveConnections
  })

  // 404 router, used for handling encapsulated 404 handlers
  const fourOhFour = build404(options)

  // HTTP server and its handler
  const httpHandler = wrapRouting(router.routing, options)

  // we need to set this before calling createServer
  options.http2SessionTimeout = initialConfig.http2SessionTimeout
  const { server, listen } = createServer(options, httpHandler)

  const setupResponseListeners = Reply.setupResponseListeners
  const schemaController = SchemaController.buildSchemaController(null, options.schemaController)

  // Public API
  const fastify = {
    // Fastify internals
    [kState]: {
      listening: false,
      closing: false,
      started: false
    },
    [kKeepAliveConnections]: keepAliveConnections,
    [kOptions]: options,
    [kChildren]: [],
    [kServerBindings]: [],
    [kBodyLimit]: bodyLimit,
    [kRoutePrefix]: '',
    [kLogLevel]: '',
    [kLogSerializers]: null,
    [kHooks]: new Hooks(),
    [kSchemaController]: schemaController,
    [kSchemaErrorFormatter]: null,
    [kErrorHandler]: buildErrorHandler(),
    [kReplySerializerDefault]: null,
    [kContentTypeParser]: new ContentTypeParser(
      bodyLimit,
      (options.onProtoPoisoning || defaultInitOptions.onProtoPoisoning),
      (options.onConstructorPoisoning || defaultInitOptions.onConstructorPoisoning)
    ),
    [kReply]: Reply.buildReply(Reply),
    [kRequest]: Request.buildRequest(Request, options.trustProxy),
    [kFourOhFour]: fourOhFour,
    [pluginUtils.registeredPlugins]: [],
    [kPluginNameChain]: [],
    [kAvvioBoot]: null,
    // routing method
    routing: httpHandler,
    getDefaultRoute: router.getDefaultRoute.bind(router),
    setDefaultRoute: router.setDefaultRoute.bind(router),
    // routes shorthand methods
    delete: function _delete (url, opts, handler) {
      return router.prepareRoute.call(this, 'DELETE', url, opts, handler)
    },
    get: function _get (url, opts, handler) {
      return router.prepareRoute.call(this, 'GET', url, opts, handler)
    },
    head: function _head (url, opts, handler) {
      return router.prepareRoute.call(this, 'HEAD', url, opts, handler)
    },
    patch: function _patch (url, opts, handler) {
      return router.prepareRoute.call(this, 'PATCH', url, opts, handler)
    },
    post: function _post (url, opts, handler) {
      return router.prepareRoute.call(this, 'POST', url, opts, handler)
    },
    put: function _put (url, opts, handler) {
      return router.prepareRoute.call(this, 'PUT', url, opts, handler)
    },
    options: function _options (url, opts, handler) {
      return router.prepareRoute.call(this, 'OPTIONS', url, opts, handler)
    },
    all: function _all (url, opts, handler) {
      return router.prepareRoute.call(this, supportedMethods, url, opts, handler)
    },
    // extended route
    route: function _route (opts) {
      // we need the fastify object that we are producing so we apply a lazy loading of the function,
      // otherwise we should bind it after the declaration
      return router.route.call(this, opts)
    },
    // expose logger instance
    log: logger,
    // type provider
    withTypeProvider: withTypeProvider,
    // hooks
    addHook,
    // schemas
    addSchema,
    getSchema: schemaController.getSchema.bind(schemaController),
    getSchemas: schemaController.getSchemas.bind(schemaController),
    setValidatorCompiler,
    setSerializerCompiler,
    setSchemaController,
    setReplySerializer,
    setSchemaErrorFormatter,
    // custom parsers
    addContentTypeParser: ContentTypeParser.helpers.addContentTypeParser,
    hasContentTypeParser: ContentTypeParser.helpers.hasContentTypeParser,
    getDefaultJsonParser: ContentTypeParser.defaultParsers.getDefaultJsonParser,
    defaultTextParser: ContentTypeParser.defaultParsers.defaultTextParser,
    removeContentTypeParser: ContentTypeParser.helpers.removeContentTypeParser,
    removeAllContentTypeParsers: ContentTypeParser.helpers.removeAllContentTypeParsers,
    // Fastify architecture methods (initialized by Avvio)
    register: null,
    after: null,
    ready: null,
    onClose: null,
    close: null,
    printPlugins: null,
    // http server
<<<<<<< HEAD
    listen: listen,
    server: server,
    addresses: function () {
      /* istanbul ignore next */
      const binded = this[kServerBindings].map(b => b.address())
      binded.push(this.server.address())
      return binded.filter(adr => adr)
    },
=======
    listen,
    server,
>>>>>>> 9b187762
    // extend fastify objects
    decorate: decorator.add,
    hasDecorator: decorator.exist,
    decorateReply: decorator.decorateReply,
    decorateRequest: decorator.decorateRequest,
    hasRequestDecorator: decorator.existRequest,
    hasReplyDecorator: decorator.existReply,
    // fake http injection
    inject,
    // pretty print of the registered routes
    printRoutes,
    // custom error handling
    setNotFoundHandler,
    setErrorHandler,
    // Set fastify initial configuration options read-only object
    initialConfig
  }

  Object.defineProperties(fastify, {
    pluginName: {
      get () {
        if (this[kPluginNameChain].length > 1) {
          return this[kPluginNameChain].join(' -> ')
        }
        return this[kPluginNameChain][0]
      }
    },
    prefix: {
      get () { return this[kRoutePrefix] }
    },
    validatorCompiler: {
      get () { return this[kSchemaController].getValidatorCompiler() }
    },
    serializerCompiler: {
      get () { return this[kSchemaController].getSerializerCompiler() }
    },
    version: {
      get () { return VERSION }
    },
    errorHandler: {
      get () {
        return this[kErrorHandler].func
      }
    }
  })

  if (options.schemaErrorFormatter) {
    validateSchemaErrorFormatter(options.schemaErrorFormatter)
    fastify[kSchemaErrorFormatter] = options.schemaErrorFormatter.bind(fastify)
  }

  // Install and configure Avvio
  // Avvio will update the following Fastify methods:
  // - register
  // - after
  // - ready
  // - onClose
  // - close
  const avvio = Avvio(fastify, {
    autostart: false,
    timeout: Number(options.pluginTimeout) || defaultInitOptions.pluginTimeout,
    expose: {
      use: 'register'
    }
  })
  // Override to allow the plugin encapsulation
  avvio.override = override
  avvio.on('start', () => (fastify[kState].started = true))
  fastify[kAvvioBoot] = fastify.ready // the avvio ready function
  fastify.ready = ready // overwrite the avvio ready function
  fastify.printPlugins = avvio.prettyPrint.bind(avvio)

  // cache the closing value, since we are checking it in an hot path
  avvio.once('preReady', () => {
    fastify.onClose((instance, done) => {
      fastify[kState].closing = true
      router.closeRoutes()
      if (fastify[kState].listening) {
        // No new TCP connections are accepted
        instance.server.close(done)

        for (const conn of fastify[kKeepAliveConnections]) {
          // We must invoke the destroy method instead of merely unreffing
          // the sockets. If we only unref, then the callback passed to
          // `fastify.close` will never be invoked; nor will any of the
          // registered `onClose` hooks.
          conn.destroy()
          fastify[kKeepAliveConnections].delete(conn)
        }
      } else {
        done(null)
      }
    })
  })

  // Set the default 404 handler
  fastify.setNotFoundHandler()
  fourOhFour.arrange404(fastify)

  router.setup(options, {
    avvio,
    fourOhFour,
    logger,
    hasLogger,
    setupResponseListeners,
    throwIfAlreadyStarted
  })

  // Delay configuring clientError handler so that it can access fastify state.
  server.on('clientError', options.clientErrorHandler.bind(fastify))

  try {
    const dc = require('diagnostics_channel')
    const initChannel = dc.channel('fastify.initialization')
    if (initChannel.hasSubscribers) {
      initChannel.publish({ fastify })
    }
  } catch (e) {
    // This only happens if `diagnostics_channel` isn't available, i.e. earlier
    // versions of Node.js. In that event, we don't care, so ignore the error.
  }

  return fastify

  function throwIfAlreadyStarted (msg) {
    if (fastify[kState].started) throw new Error(msg)
  }

  // HTTP injection handling
  // If the server is not ready yet, this
  // utility will automatically force it.
  function inject (opts, cb) {
    // lightMyRequest is dynamically loaded as it seems very expensive
    // because of Ajv
    if (lightMyRequest === undefined) {
      lightMyRequest = require('light-my-request')
    }

    if (fastify[kState].started) {
      if (fastify[kState].closing) {
        // Force to return an error
        const error = new Error('Server is closed')
        if (cb) {
          cb(error)
          return
        } else {
          return Promise.reject(error)
        }
      }
      return lightMyRequest(httpHandler, opts, cb)
    }

    if (cb) {
      this.ready(err => {
        if (err) cb(err, null)
        else lightMyRequest(httpHandler, opts, cb)
      })
    } else {
      return lightMyRequest((req, res) => {
        this.ready(function (err) {
          if (err) {
            res.emit('error', err)
            return
          }
          httpHandler(req, res)
        })
      }, opts)
    }
  }

  function ready (cb) {
    let resolveReady
    let rejectReady

    // run the hooks after returning the promise
    process.nextTick(runHooks)

    if (!cb) {
      return new Promise(function (resolve, reject) {
        resolveReady = resolve
        rejectReady = reject
      })
    }

    function runHooks () {
      // start loading
      fastify[kAvvioBoot]((err, done) => {
        if (err || fastify[kState].started) {
          manageErr(err)
        } else {
          hookRunnerApplication('onReady', fastify[kAvvioBoot], fastify, manageErr)
        }
        done()
      })
    }

    function manageErr (err) {
      // If the error comes out of Avvio's Error codes
      // We create a make and preserve the previous error
      // as cause
      err = err != null && AVVIO_ERRORS_MAP[err.code] != null
        ? appendStackTrace(err, new AVVIO_ERRORS_MAP[err.code](err.message))
        : err

      if (cb) {
        if (err) {
          cb(err)
        } else {
          cb(undefined, fastify)
        }
      } else {
        if (err) {
          return rejectReady(err)
        }
        resolveReady(fastify)
      }
    }
  }

  // Used exclusively in TypeScript contexts to enable auto type inference from JSON schema.
  function withTypeProvider () {
    return this
  }

  // wrapper that we expose to the user for hooks handling
  function addHook (name, fn) {
    throwIfAlreadyStarted('Cannot call "addHook" when fastify instance is already started!')

    if (name === 'onSend' || name === 'preSerialization' || name === 'onError' || name === 'preParsing') {
      if (fn.constructor.name === 'AsyncFunction' && fn.length === 4) {
        throw new Error('Async function has too many arguments. Async hooks should not use the \'done\' argument.')
      }
    } else if (name === 'onReady') {
      if (fn.constructor.name === 'AsyncFunction' && fn.length !== 0) {
        throw new Error('Async function has too many arguments. Async hooks should not use the \'done\' argument.')
      }
    } else {
      if (fn.constructor.name === 'AsyncFunction' && fn.length === 3) {
        throw new Error('Async function has too many arguments. Async hooks should not use the \'done\' argument.')
      }
    }

    if (name === 'onClose') {
      this.onClose(fn)
    } else if (name === 'onReady') {
      this[kHooks].add(name, fn)
    } else if (name === 'onRoute') {
      this[kHooks].validate(name, fn)
      this[kHooks].add(name, fn)
    } else {
      this.after((err, done) => {
        _addHook.call(this, name, fn)
        done(err)
      })
    }
    return this

    function _addHook (name, fn) {
      this[kHooks].add(name, fn)
      this[kChildren].forEach(child => _addHook.call(child, name, fn))
    }
  }

  // wrapper that we expose to the user for schemas handling
  function addSchema (schema) {
    throwIfAlreadyStarted('Cannot call "addSchema" when fastify instance is already started!')
    this[kSchemaController].add(schema)
    this[kChildren].forEach(child => child.addSchema(schema))
    return this
  }

  function defaultClientErrorHandler (err, socket) {
    // In case of a connection reset, the socket has been destroyed and there is nothing that needs to be done.
    // https://nodejs.org/api/http.html#http_event_clienterror
    if (err.code === 'ECONNRESET' || socket.destroyed) {
      return
    }

    const body = JSON.stringify({
      error: http.STATUS_CODES['400'],
      message: 'Client Error',
      statusCode: 400
    })

    // Most devs do not know what to do with this error.
    // In the vast majority of cases, it's a network error and/or some
    // config issue on the load balancer side.
    this.log.trace({ err }, 'client error')
    // Copying standard node behaviour
    // https://github.com/nodejs/node/blob/6ca23d7846cb47e84fd344543e394e50938540be/lib/_http_server.js#L666

    // If the socket is not writable, there is no reason to try to send data.
    if (socket.writable && socket.bytesWritten === 0) {
      socket.write(`HTTP/1.1 400 Bad Request\r\nContent-Length: ${body.length}\r\nContent-Type: application/json\r\n\r\n${body}`)
    }
    socket.destroy(err)
  }

  // If the router does not match any route, every request will land here
  // req and res are Node.js core objects
  function defaultRoute (req, res) {
    if (req.headers['accept-version'] !== undefined) {
      // we remove the accept-version header for performance result
      // because we do not want to go through the constraint checking
      // the usage of symbol here to prevent any colision on custom header name
      req.headers[kRequestAcceptVersion] = req.headers['accept-version']
      req.headers['accept-version'] = undefined
    }
    fourOhFour.router.lookup(req, res)
  }

  function onBadUrl (path, req, res) {
    if (frameworkErrors) {
      const id = genReqId(req)
      const childLogger = logger.child({ reqId: id })

      childLogger.info({ req }, 'incoming request')

      const request = new Request(id, null, req, null, childLogger, onBadUrlContext)
      const reply = new Reply(res, request, childLogger)
      return frameworkErrors(new FST_ERR_BAD_URL(path), request, reply)
    }
    const body = `{"error":"Bad Request","message":"'${path}' is not a valid url component","statusCode":400}`
    res.writeHead(400, {
      'Content-Type': 'application/json',
      'Content-Length': body.length
    })
    res.end(body)
  }

  function setNotFoundHandler (opts, handler) {
    throwIfAlreadyStarted('Cannot call "setNotFoundHandler" when fastify instance is already started!')

    fourOhFour.setNotFoundHandler.call(this, opts, handler, avvio, router.routeHandler)
    return this
  }

  function setValidatorCompiler (validatorCompiler) {
    throwIfAlreadyStarted('Cannot call "setValidatorCompiler" when fastify instance is already started!')
    this[kSchemaController].setValidatorCompiler(validatorCompiler)
    return this
  }

  function setSchemaErrorFormatter (errorFormatter) {
    throwIfAlreadyStarted('Cannot call "setSchemaErrorFormatter" when fastify instance is already started!')
    validateSchemaErrorFormatter(errorFormatter)
    this[kSchemaErrorFormatter] = errorFormatter.bind(this)
    return this
  }

  function setSerializerCompiler (serializerCompiler) {
    throwIfAlreadyStarted('Cannot call "setSerializerCompiler" when fastify instance is already started!')
    this[kSchemaController].setSerializerCompiler(serializerCompiler)
    return this
  }

  function setSchemaController (schemaControllerOpts) {
    throwIfAlreadyStarted('Cannot call "setSchemaController" when fastify instance is already started!')
    const old = this[kSchemaController]
    const schemaController = SchemaController.buildSchemaController(old, Object.assign({}, old.opts, schemaControllerOpts))
    this[kSchemaController] = schemaController
    this.getSchema = schemaController.getSchema.bind(schemaController)
    this.getSchemas = schemaController.getSchemas.bind(schemaController)
    return this
  }

  function setReplySerializer (replySerializer) {
    throwIfAlreadyStarted('Cannot call "setReplySerializer" when fastify instance is already started!')

    this[kReplySerializerDefault] = replySerializer
    return this
  }

  // wrapper that we expose to the user for configure the custom error handler
  function setErrorHandler (func) {
    throwIfAlreadyStarted('Cannot call "setErrorHandler" when fastify instance is already started!')

    this[kErrorHandler] = buildErrorHandler(this[kErrorHandler], func.bind(this))
    return this
  }

  function printRoutes (opts = {}) {
    // includeHooks:true - shortcut to include all supported hooks exported by fastify.Hooks
    opts.includeMeta = opts.includeHooks ? opts.includeMeta ? supportedHooks.concat(opts.includeMeta) : supportedHooks : opts.includeMeta
    return router.printRoutes(opts)
  }
}

function validateSchemaErrorFormatter (schemaErrorFormatter) {
  if (typeof schemaErrorFormatter !== 'function') {
    throw new Error(`schemaErrorFormatter option should be a function, instead got ${typeof schemaErrorFormatter}`)
  } else if (schemaErrorFormatter.constructor.name === 'AsyncFunction') {
    throw new Error('schemaErrorFormatter option should not be an async function')
  }
}

function wrapRouting (httpHandler, { rewriteUrl, logger }) {
  if (!rewriteUrl) {
    return httpHandler
  }
  return function preRouting (req, res) {
    const originalUrl = req.url
    const url = rewriteUrl(req)
    if (originalUrl !== url) {
      logger.debug({ originalUrl, url }, 'rewrite url')
      if (typeof url === 'string') {
        req.url = url
      } else {
        req.destroy(new Error(`Rewrite url for "${req.url}" needs to be of type "string" but received "${typeof url}"`))
      }
    }
    httpHandler(req, res)
  }
}

/**
 * These export configurations enable JS and TS developers
 * to consumer fastify in whatever way best suits their needs.
 * Some examples of supported import syntax includes:
 * - `const fastify = require('fastify')`
 * - `const { fastify } = require('fastify')`
 * - `import * as Fastify from 'fastify'`
 * - `import { fastify, TSC_definition } from 'fastify'`
 * - `import fastify from 'fastify'`
 * - `import fastify, { TSC_definition } from 'fastify'`
 */
module.exports = fastify
module.exports.fastify = fastify
module.exports.default = fastify<|MERGE_RESOLUTION|>--- conflicted
+++ resolved
@@ -1,10 +1,6 @@
 'use strict'
 
-<<<<<<< HEAD
 const VERSION = '4.0.0-dev'
-=======
-const VERSION = '3.27.1'
->>>>>>> 9b187762
 
 const Avvio = require('avvio')
 const http = require('http')
@@ -290,7 +286,6 @@
     close: null,
     printPlugins: null,
     // http server
-<<<<<<< HEAD
     listen: listen,
     server: server,
     addresses: function () {
@@ -299,10 +294,6 @@
       binded.push(this.server.address())
       return binded.filter(adr => adr)
     },
-=======
-    listen,
-    server,
->>>>>>> 9b187762
     // extend fastify objects
     decorate: decorator.add,
     hasDecorator: decorator.exist,
