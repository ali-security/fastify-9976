--- conflicted
+++ resolved
@@ -1,10 +1,6 @@
 'use strict'
 
-<<<<<<< HEAD
 const VERSION = '5.0.0-dev'
-=======
-const VERSION = '4.17.0'
->>>>>>> 27ac8d9f
 
 const Avvio = require('avvio')
 const http = require('http')
