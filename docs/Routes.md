<h1 align="center">Fastify</h1>

## Routes
You have two ways to declare a route with Fastify, the shorthand method and the full declaration. Let's start with the second one:
<a name="full-declaration"></a>
### Full declaration
```js
fastify.route(options)
```
* `method`: currently it supports `'DELETE'`, `'GET'`, `'HEAD'`, `'PATCH'`, `'POST'`, `'PUT'` and `'OPTIONS'`. It could also be an array of methods.

* `url`: the path of the url to match this route (alias: `path`).
* `schema`: an object containing the schemas for the request and response.
They need to be in
  [JSON Schema](http://json-schema.org/) format, check [here](https://github.com/fastify/fastify/blob/master/docs/Validation-and-Serialization.md) for more info.

  * `body`: validates the body of the request if it is a POST or a
    PUT.
  * `querystring`: validates the querystring. This can be a complete JSON
  Schema object, with the property `type` of `object` and `properties` object of parameters, or
  simply the values of what would be contained in the `properties` object as shown below.
  * `params`: validates the params.
  * `response`: filter and generate a schema for the response, setting a
    schema allows us to have 10-20% more throughput.
<<<<<<< HEAD
* `preValidation(request, reply, done)`: a [function](https://github.com/fastify/fastify/blob/master/docs/Hooks.md#route-hooks) called after the shared `preValidation` hooks, useful if you need to perform authentication at route level for example, it could also be and array of functions.
* `preHandler(request, reply, done)`: a [function](https://github.com/fastify/fastify/blob/master/docs/Hooks.md#route-hooks) called just before the request handler, it could also be and array of functions.
=======
* `attachValidation`: attach `validationError` to request, if there is a schema validation error, instead of sending the error to the error handler.
* `beforeHandler(request, reply, done)`: a [function](https://github.com/fastify/fastify/blob/master/docs/Hooks.md#before-handler) called just before the request handler, useful if you need to perform authentication at route level for example, it could also be and array of functions.
>>>>>>> ec4f0a1e
* `handler(request, reply)`: the function that will handle this request.
* `schemaCompiler(schema)`: the function that build the schema for the validations. See [here](https://github.com/fastify/fastify/blob/master/docs/Validation-and-Serialization.md#schema-compiler)
* `bodyLimit`: prevents the default JSON body parser from parsing request bodies larger than this number of bytes. Must be an integer. You may also set this option globally when first creating the Fastify instance with `fastify(options)`. Defaults to `1048576` (1 MiB).
* `logLevel`: set log level for this route. See below.
* `config`: object used to store custom configuration.
* `version`: a [semver](http://semver.org/) compatible string that defined the version of the endpoint. [Example](https://github.com/fastify/fastify/blob/versioned-routes/docs/Routes.md#version).

  `request` is defined in [Request](https://github.com/fastify/fastify/blob/master/docs/Request.md).

  `reply` is defined in [Reply](https://github.com/fastify/fastify/blob/master/docs/Reply.md).


Example:
```js
fastify.route({
  method: 'GET',
  url: '/',
  schema: {
    querystring: {
      name: { type: 'string' },
      excitement: { type: 'integer' }
    },
    response: {
      200: {
        type: 'object',
        properties: {
          hello: { type: 'string' }
        }
      }
    }
  },
  handler: function (request, reply) {
    reply.send({ hello: 'world' })
  }
})
```

<a name="shorthand-declaration"></a>
### Shorthand declaration
The above route declaration is more *Hapi*-like, but if you prefer an *Express/Restify* approach, we support it as well:<br>
`fastify.get(path, [options], handler)`<br>
`fastify.head(path, [options], handler)`<br>
`fastify.post(path, [options], handler)`<br>
`fastify.put(path, [options], handler)`<br>
`fastify.delete(path, [options], handler)`<br>
`fastify.options(path, [options], handler)`<br>
`fastify.patch(path, [options], handler)`

Example:
```js
const opts = {
  schema: {
    response: {
      200: {
        type: 'object',
        properties: {
          hello: { type: 'string' }
        }
      }
    }
  }
}
fastify.get('/', opts, (request, reply) => {
  reply.send({ hello: 'world' })
})
```

`fastify.all(path, [options], handler)` will add the same handler to all the supported methods.

The handler may also be supplied via the `options` object:
```js
const opts = {
  schema: {
    response: {
      200: {
        type: 'object',
        properties: {
          hello: { type: 'string' }
        }
      }
    }
  },
  handler (request, reply) {
    reply.send({ hello: 'world' })
  }
}
fastify.get('/', opts)
```

> Note: if the handler is specified in both the `options` and as the third parameter to the shortcut method then throws duplicate `handler` error.

<a name="url-building"></a>
### Url building
Fastify supports both static and dynamic urls.<br>
To register a **parametric** path, use the *colon* before the parameter name. For **wildcard** use the *star*.
*Remember that static routes are always checked before parametric and wildcard.*

```js
// parametric
fastify.get('/example/:userId', (request, reply) => {}))
fastify.get('/example/:userId/:secretToken', (request, reply) => {}))

// wildcard
fastify.get('/example/*', (request, reply) => {}))
```

Regular expression routes are supported as well, but pay attention, RegExp are very expensive in term of performance!
```js
// parametric with regexp
fastify.get('/example/:file(^\\d+).png', (request, reply) => {}))
```

It's possible to define more than one parameter within the same couple of slash ("/"). Such as:
```js
fastify.get('/example/near/:lat-:lng/radius/:r', (request, reply) => {}))
```
*Remember in this case to use the dash ("-") as parameters separator.*

Finally it's possible to have multiple parameters with RegExp.
```js
fastify.get('/example/at/:hour(^\\d{2})h:minute(^\\d{2})m', (request, reply) => {}))
```
In this case as parameter separator it's possible to use whatever character is not matched by the regular expression.

Having a route with multiple parameters may affect negatively the performance, so prefer single parameter approach whenever possible, especially on routes which are on the hot path of your application.
If you are interested in how we handle the routing, checkout [find-my-way](https://github.com/delvedor/find-my-way).

<a name="async-await"></a>
### Async Await
Are you an `async/await` user? We have you covered!
```js
fastify.get('/', options, async function (request, reply) {
  var data = await getData()
  var processed = await processData(data)
  return processed
})
```
**Warning:** You can't return `undefined`. For more details read [promise-resolution](#promise-resolution).

As you can see we are not calling `reply.send` to send back the data to the user. You just need to return the body and you are done!

If you need it you can also send back the data to the user with `reply.send`.
```js
fastify.get('/', options, async function (request, reply) {
  var data = await getData()
  var processed = await processData(data)
  reply.send(processed)
})
```
**Warning:**
* If you use `return` and `reply.send` at the same time, the first one that happens takes precedence, the second value will be discarded, a *warn* log will also be emitted because you tried to send a response twice.
* You can't return `undefined`. For more details read [promise-resolution](#promise-resolution).

<a name="promise-resolution"></a>
### Promise resolution

If your handler is an `async` function or returns a promise, you should be aware of a special behaviour which is necessary to support the callback and promise control-flow. If the handler's promise is resolved with `undefined`, it will be ignored causing the request to hang and an *error* log to be emitted.

1. If you want to use `async/await` or promises but respond a value with `reply.send`:
    - **Don't** `return` any value.
    - **Don't** forget to call `reply.send`.
2. If you want to use `async/await` or promises:
    - **Don't** use `reply.send`.
    - **Don't** return `undefined`.

In this way, we can support both `callback-style` and `async-await`, with the minimum trade-off. In spite of so much freedom we highly recommend to go with only one style because error handling should be handled in a consistent way within your application.

**Notice**: Every async function returns a promise by itself.

<a name="route-prefixing"></a>
### Route Prefixing
Sometimes you need to maintain two or more different versions of the same api, a classic approach is to prefix all the routes with the api version number, `/v1/user` for example.
Fastify offers you a fast and smart way to create different version of the same api without changing all the route names by hand, *route prefixing*. Let's see how it works:

```js
// server.js
const fastify = require('fastify')()

fastify.register(require('./routes/v1/users'), { prefix: '/v1' })
fastify.register(require('./routes/v2/users'), { prefix: '/v2' })

fastify.listen(3000)
```
```js
// routes/v1/users.js
module.exports = function (fastify, opts, next) {
  fastify.get('/user', handler_v1)
  next()
}
```
```js
// routes/v2/users.js
module.exports = function (fastify, opts, next) {
  fastify.get('/user', handler_v2)
  next()
}
```
Fastify will not complain because you are using the same name for two different routes, because at compilation time it will handle the prefix automatically *(this also means that the performance will not be affected at all!)*.

Now your clients will have access to the following routes:
- `/v1/user`
- `/v2/user`

You can do this as many times as you want, it works also for nested `register` and routes parameter are supported as well.
Be aware that if you use [`fastify-plugin`](https://github.com/fastify/fastify-plugin) this option won't work.

#### Handling of / route inside prefixed plugins

The `/` route has a different behavior depending if the prefix ends with
`/` or not. As an example, if we consider a prefix `/something/`,
adding a `/` route will only match `/something/`. If we consider a
prefix `/something`, adding a `/` route will match both `/something` 
and `/something/`.

<a name="custom-log-level"></a>
### Custom Log Level
It could happen that you need different log levels in your routes, with Fastify achieve this is very straightforward.<br/>
You just need to pass the option `logLevel` to the plugin option or the route option with the [value](https://github.com/pinojs/pino/blob/master/docs/API.md#discussion-3) that you need.

Be aware that if you set the `logLevel` at plugin level, also the [`setNotFoundHandler`](https://github.com/fastify/fastify/blob/master/docs/Server.md#setnotfoundhandler) and [`setErrorHandler`](https://github.com/fastify/fastify/blob/master/docs/Server.md#seterrorhandler) will be affected.

```js
// server.js
const fastify = require('fastify')({ logger: true })

fastify.register(require('./routes/user'), { logLevel: 'warn' })
fastify.register(require('./routes/events'), { logLevel: 'debug' })

fastify.listen(3000)
```
Or you can directly pass it to a route:
```js
fastify.get('/', { logLevel: 'warn' }, (request, reply) => {
  reply.send({ hello: 'world' })
})
```
*Remember that the custom log level is applied only to the routes, and not to the global Fastify Logger, accessible with `fastify.log`*


<a name="routes-config"></a>
### Config
Registering a new handler, you can pass a configuration object to it and retrieve it in the handler.

```js
// server.js
const fastify = require('fastify')()

function handler (req, reply) {
  reply.send(reply.context.config.output)
}

fastify.get('/en', { config: { output: 'hello world!' } }, handler)
fastify.get('/it', { config: { output: 'ciao mondo!' } }, handler)

fastify.listen(3000)
```

<a name="version"></a>
### Version
If needed you can provide a version option, which will allow you to declare multiple versions of the same route. The versioning should follow the [semver](http://semver.org/) specification.<br/>
Fastify will automatically detect the `Accept-Version` header and route the request accordingly (advanced ranges and pre-releases currently are not supported).<br/>
*Be aware that using this feature will cause a degradation of the overall performances of the router.*
```js
fastify.route({
  method: 'GET',
  url: '/',
  version: '1.2.0',
  handler: function (request, reply) {
    reply.send({ hello: 'world' })
  }
})

fastify.inject({
  method: 'GET',
  url: '/',
  headers: {
    'Accept-Version': '1.x' // it could also be '1.2.0' or '1.2.x'
  }
}, (err, res) => {
  // { hello: 'world' }
})
```
If you declare multiple versions with the same major or minor, Fastify will always choose the highest compatible with the `Accept-Version` header value.<br/>
If the request will not have the `Accept-Version` header, a 404 error will be returned.<|MERGE_RESOLUTION|>--- conflicted
+++ resolved
@@ -22,13 +22,9 @@
   * `params`: validates the params.
   * `response`: filter and generate a schema for the response, setting a
     schema allows us to have 10-20% more throughput.
-<<<<<<< HEAD
+* `attachValidation`: attach `validationError` to request, if there is a schema validation error, instead of sending the error to the error handler.
 * `preValidation(request, reply, done)`: a [function](https://github.com/fastify/fastify/blob/master/docs/Hooks.md#route-hooks) called after the shared `preValidation` hooks, useful if you need to perform authentication at route level for example, it could also be and array of functions.
 * `preHandler(request, reply, done)`: a [function](https://github.com/fastify/fastify/blob/master/docs/Hooks.md#route-hooks) called just before the request handler, it could also be and array of functions.
-=======
-* `attachValidation`: attach `validationError` to request, if there is a schema validation error, instead of sending the error to the error handler.
-* `beforeHandler(request, reply, done)`: a [function](https://github.com/fastify/fastify/blob/master/docs/Hooks.md#before-handler) called just before the request handler, useful if you need to perform authentication at route level for example, it could also be and array of functions.
->>>>>>> ec4f0a1e
 * `handler(request, reply)`: the function that will handle this request.
 * `schemaCompiler(schema)`: the function that build the schema for the validations. See [here](https://github.com/fastify/fastify/blob/master/docs/Validation-and-Serialization.md#schema-compiler)
 * `bodyLimit`: prevents the default JSON body parser from parsing request bodies larger than this number of bytes. Must be an integer. You may also set this option globally when first creating the Fastify instance with `fastify(options)`. Defaults to `1048576` (1 MiB).
