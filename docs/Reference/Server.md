--- conflicted
+++ resolved
@@ -877,13 +877,8 @@
 separating the path and query string with a `;` character (code 59), e.g. `/dev;foo=bar`.
 This decision originated from [delvedor/find-my-way#76]
 (https://github.com/delvedor/find-my-way/issues/76). Thus, this option will support
-<<<<<<< HEAD
 backwards compatiblilty for the need to split on `;`. To enable support for splitting
 on `;` set `useSemicolonDelimiter` to `true`.
-=======
-backwards compatibility for the need to split on `;`. To disable support for splitting
-on `;` set `useSemicolonDelimiter` to `false`.
->>>>>>> f9f0c9f1
 
 ```js
 const fastify = require('fastify')({
