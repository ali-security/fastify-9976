--- conflicted
+++ resolved
@@ -23,9 +23,6 @@
 fastify.use(require('cors')())
 ```
 
-<<<<<<< HEAD
-### Alternativies
-=======
 Remember that middleware can be encapsulated, this means that you can decide where your middleware should run by using `register` as explained in the [plugins guide](https://github.com/fastify/fastify/blob/master/docs/Plugins-Guide.md).
 
 Fastify middleware also do not expose the `send` method or other methods specific to the Fastify [Reply](./Reply.md#reply) instance. This is because Fastify wraps the incoming `req` and `res` Node instances using the [Request](./Request.md#request) and [Reply](./Reply.md#reply) objects internally, but this is done after the middleware phase. If you need to create middleware, you have to use the Node `req` and `res` instances. Otherwise, you can use the `preHandler` hook which already has the [Request](./Request.md#request) and [Reply](./Reply.md#reply) Fastify instances. For more information, see [Hooks](./Hooks.md#hooks).
@@ -49,6 +46,7 @@
 // Multiple paths
 fastify.use(['/css', '/js'], serveStatic(path.join(__dirname, '/assets')))
 ```
->>>>>>> 13595c89
+
+### Alternativies
 
 Fastify offers some alternatives to the most commonly used middlewares, such as [`fastify-helmet`](https://github.com/fastify/fastify-helmet) in case of [`helmet`](https://github.com/helmetjs/helmet), [`fastify-cors`](https://github.com/fastify/fastify-cors) for [`cors`](https://github.com/expressjs/cors) and [`fastify-static`](https://github.com/fastify/fastify-static) for [`serve-static`](https://github.com/expressjs/serve-static).